import path from 'path'
import fs from 'fs'
import { Worker } from 'worker_threads'
import { removeFiles, debouncePromise, slash, MaybePromise } from './utils'
import { getAllDepsHash, loadTsupConfig } from './load'
import glob from 'globby'
import { loadTsConfig } from 'bundle-require'
import { handleError, PrettyError } from './errors'
import type { ChildProcess } from 'child_process'
import execa from 'execa'
import kill from 'tree-kill'
import { version } from '../package.json'
import { createLogger, setSilent } from './log'
import { NormalizedOptions, Format, Options } from './options'
import { runEsbuild } from './esbuild'
import { shebang } from './plugins/shebang'
import { cjsSplitting } from './plugins/cjs-splitting'
import { PluginContainer } from './plugin'
import { es5 } from './plugins/es5'
import { sizeReporter } from './plugins/size-reporter'
import { treeShakingPlugin } from './plugins/tree-shaking'
import { copyPublicDir, isInPublicDir } from './lib/public-dir'
import { terserPlugin } from './plugins/terser'

export type { Format, Options, NormalizedOptions }

export const defineConfig = (
  options:
    | Options
    | Options[]
    | ((
        /** The options derived from CLI flags */
        overrideOptions: Options
      ) => MaybePromise<Options | Options[]>)
) => options

const killProcess = ({
  pid,
  signal = 'SIGTERM',
}: {
  pid: number
  signal?: string | number
}) =>
  new Promise<unknown>((resolve) => {
    kill(pid, signal, resolve)
  })

const normalizeOptions = async (
  logger: ReturnType<typeof createLogger>,
  optionsFromConfigFile: Options | undefined,
  optionsOverride: Options
) => {
  const _options = {
    ...optionsFromConfigFile,
    ...optionsOverride,
  }
  const options: Partial<NormalizedOptions> = {
    outDir: 'dist',
    ..._options,
    format:
      typeof _options.format === 'string'
        ? [_options.format as Format]
        : _options.format || ['cjs'],
    dts:
      typeof _options.dts === 'boolean'
        ? _options.dts
          ? {}
          : undefined
        : typeof _options.dts === 'string'
        ? { entry: _options.dts }
        : _options.dts,
  }

  setSilent(options.silent)

  const entry = options.entry || options.entryPoints

  if (!entry || Object.keys(entry).length === 0) {
    throw new PrettyError(`No input files, try "tsup <your-file>" instead`)
  }

  if (Array.isArray(entry)) {
    options.entry = await glob(entry)
    // Ensure entry exists
    if (!options.entry || options.entry.length === 0) {
      throw new PrettyError(`Cannot find ${entry}`)
    } else {
      logger.info('CLI', `Building entry: ${options.entry.join(', ')}`)
    }
  } else {
    Object.keys(entry).forEach((alias) => {
      const filename = entry[alias]!
      if (!fs.existsSync(filename)) {
        throw new PrettyError(`Cannot find ${alias}: ${filename}`)
      }
    })
    options.entry = entry
    logger.info('CLI', `Building entry: ${JSON.stringify(entry)}`)
  }

  const tsconfig = loadTsConfig(process.cwd(), options.tsconfig)
  if (tsconfig) {
    logger.info(
      'CLI',
      `Using tsconfig: ${path.relative(process.cwd(), tsconfig.path)}`
    )
    options.tsconfig = tsconfig.path
    options.tsconfigResolvePaths = tsconfig.data?.compilerOptions?.paths || {}
    options.tsconfigDecoratorMetadata =
      tsconfig.data?.compilerOptions?.emitDecoratorMetadata
    if (options.dts) {
      options.dts.compilerOptions = {
        ...(tsconfig.data.compilerOptions || {}),
        ...(options.dts.compilerOptions || {}),
      }
    }
    if (!options.target) {
      options.target = tsconfig.data?.compilerOptions?.target?.toLowerCase()
    }
  } else if (options.tsconfig) {
    throw new PrettyError(`Cannot find tsconfig: ${options.tsconfig}`)
  }

  if (!options.target) {
    options.target = 'node16'
  }

  return options as NormalizedOptions
}

export async function build(_options: Options) {
  const config =
    _options.config === false
      ? {}
      : await loadTsupConfig(
          process.cwd(),
          _options.config === true ? undefined : _options.config
        )

  const configData =
    typeof config.data === 'function'
      ? await config.data(_options)
      : config.data

  await Promise.all(
    [...(Array.isArray(configData) ? configData : [configData])].map(
      async (item) => {
        const logger = createLogger(item?.name)
        const options = await normalizeOptions(logger, item, _options)

        logger.info('CLI', `tsup v${version}`)

        if (config.path) {
          logger.info('CLI', `Using tsup config: ${config.path}`)
        }

        if (options.watch) {
          logger.info('CLI', 'Running in watch mode')
        }

        const dtsTask = async () => {
          if (options.dts) {
            await new Promise<void>((resolve, reject) => {
              const worker = new Worker(path.join(__dirname, './rollup.js'))
              worker.postMessage({
                configName: item?.name,
                options: {
                  ...options, // functions cannot be cloned
                  banner: undefined,
                  footer: undefined,
                  esbuildPlugins: undefined,
                  esbuildOptions: undefined,
                  plugins: undefined,
                  treeshake: undefined,
                  onSuccess: undefined,
                  outExtension: undefined,
                },
              })
              worker.on('message', (data) => {
                if (data === 'error') {
                  reject(new Error('error occured in dts build'))
                } else if (data === 'success') {
                  resolve()
                } else {
                  const { type, text } = data
                  if (type === 'log') {
                    console.log(text)
                  } else if (type === 'error') {
                    console.error(text)
                  }
                }
              })
            })
          }
        }

        const mainTasks = async () => {
          if (!options.dts?.only) {
            let onSuccessProcess: ChildProcess | undefined
            let onSuccessCleanup: (() => any) | undefined | void
            /** Files imported by the entry */
            const buildDependencies: Set<string> = new Set()

            let depsHash = await getAllDepsHash(process.cwd())

            const doOnSuccessCleanup = async () => {
              if (onSuccessProcess) {
                await killProcess({
                  pid: onSuccessProcess.pid,
                })
              } else if (onSuccessCleanup) {
                await onSuccessCleanup()
              }
              // reset them in all occasions anyway
              onSuccessProcess = undefined
              onSuccessCleanup = undefined
            }

            const debouncedBuildAll = debouncePromise(
              () => {
                return buildAll()
              },
              100,
              handleError
            )

            const buildAll = async () => {
              await doOnSuccessCleanup()
              // Store previous build dependencies in case the build failed
              // So we can restore it
              const previousBuildDependencies = new Set(buildDependencies)
              buildDependencies.clear()

              if (options.clean) {
                const extraPatterns = Array.isArray(options.clean)
                  ? options.clean
                  : []
                // .d.ts files are removed in the `dtsTask` instead
                // `dtsTask` is a separate process, which might start before `mainTasks`
                if (options.dts) {
                  extraPatterns.unshift('!**/*.d.ts')
                }
                await removeFiles(['**/*', ...extraPatterns], options.outDir)
                logger.info('CLI', 'Cleaning output folder')
              }

              const css: Map<string, string> = new Map()
              await Promise.all([
                ...options.format.map(async (format, index) => {
                  const pluginContainer = new PluginContainer([
                    shebang(),
                    ...(options.plugins || []),
                    treeShakingPlugin({
                      treeshake: options.treeshake,
                      name: options.globalName,
                      silent: options.silent,
                    }),
                    cjsSplitting(),
                    es5(),
                    sizeReporter(),
                    terserPlugin({
                      minifyOptions: options.minify,
                      format,
                      terserOptions: options.terserOptions,
<<<<<<< HEAD
                      globalName: options.globalName,
=======
                      logger,
>>>>>>> 2f41663d
                    }),
                  ])
                  await runEsbuild(options, {
                    pluginContainer,
                    format,
                    css: index === 0 || options.injectStyle ? css : undefined,
                    logger,
                    buildDependencies,
                  }).catch((error) => {
                    previousBuildDependencies.forEach((v) =>
                      buildDependencies.add(v)
                    )
                    throw error
                  })
                }),
              ])

              if (options.onSuccess) {
                if (typeof options.onSuccess === 'function') {
                  onSuccessCleanup = await options.onSuccess()
                } else {
                  onSuccessProcess = execa(options.onSuccess, {
                    shell: true,
                    stdio: 'inherit',
                  })
                  onSuccessProcess.on('exit', (code) => {
                    if (code && code !== 0) {
                      process.exitCode = code
                    }
                  })
                }
              }
            }

            const startWatcher = async () => {
              if (!options.watch) return

              const { watch } = await import('chokidar')

              const customIgnores = options.ignoreWatch
                ? Array.isArray(options.ignoreWatch)
                  ? options.ignoreWatch
                  : [options.ignoreWatch]
                : []

              const ignored = [
                '**/{.git,node_modules}/**',
                options.outDir,
                ...customIgnores,
              ]

              const watchPaths =
                typeof options.watch === 'boolean'
                  ? '.'
                  : Array.isArray(options.watch)
                  ? options.watch.filter(
                      (path): path is string => typeof path === 'string'
                    )
                  : options.watch

              logger.info(
                'CLI',
                `Watching for changes in ${
                  Array.isArray(watchPaths)
                    ? watchPaths.map((v) => '"' + v + '"').join(' | ')
                    : '"' + watchPaths + '"'
                }`
              )
              logger.info(
                'CLI',
                `Ignoring changes in ${ignored
                  .map((v) => '"' + v + '"')
                  .join(' | ')}`
              )

              const watcher = watch(watchPaths, {
                ignoreInitial: true,
                ignorePermissionErrors: true,
                ignored,
              })
              watcher.on('all', async (type, file) => {
                file = slash(file)

                if (
                  options.publicDir &&
                  isInPublicDir(options.publicDir, file)
                ) {
                  logger.info('CLI', `Change in public dir: ${file}`)
                  copyPublicDir(options.publicDir, options.outDir)
                  return
                }

                // By default we only rebuild when imported files change
                // If you specify custom `watch`, a string or multiple strings
                // We rebuild when those files change
                let shouldSkipChange = false

                if (options.watch === true) {
                  if (file === 'package.json' && !buildDependencies.has(file)) {
                    const currentHash = await getAllDepsHash(process.cwd())
                    shouldSkipChange = currentHash === depsHash
                    depsHash = currentHash
                  } else if (!buildDependencies.has(file)) {
                    shouldSkipChange = true
                  }
                }

                if (shouldSkipChange) {
                  return
                }

                logger.info('CLI', `Change detected: ${type} ${file}`)
                debouncedBuildAll()
              })
            }

            logger.info('CLI', `Target: ${options.target}`)

            await buildAll()
            copyPublicDir(options.publicDir, options.outDir)

            startWatcher()
          }
        }

        await Promise.all([dtsTask(), mainTasks()])
      }
    )
  )
}<|MERGE_RESOLUTION|>--- conflicted
+++ resolved
@@ -262,11 +262,8 @@
                       minifyOptions: options.minify,
                       format,
                       terserOptions: options.terserOptions,
-<<<<<<< HEAD
                       globalName: options.globalName,
-=======
                       logger,
->>>>>>> 2f41663d
                     }),
                   ])
                   await runEsbuild(options, {
