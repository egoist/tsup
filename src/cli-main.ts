--- conflicted
+++ resolved
@@ -83,10 +83,7 @@
     })
     .option('--loader <ext=loader>', 'Specify the loader for a file extension')
     .option('--no-config', 'Disable config file')
-<<<<<<< HEAD
-=======
     .option('--no-shims', 'Disable cjs and esm shims')
->>>>>>> 798f446f
     .option('--inject-style', 'Inject style tag to document head')
     .action(async (files: string[], flags) => {
       const { build } = await import('.')
