lockfileVersion: 5.4

specifiers:
  '@rollup/plugin-json': 5.0.1
  '@swc/core': 1.2.218
  '@types/debug': 4.1.7
  '@types/flat': 5.0.2
  '@types/fs-extra': 9.0.13
  '@types/node': 14.18.12
  '@types/resolve': 1.20.1
  bundle-require: ^3.1.2
  cac: ^6.7.12
  chokidar: ^3.5.1
  colorette: 2.0.16
  consola: 2.15.3
  debug: ^4.3.1
  esbuild: ^0.16.0
  execa: ^5.0.0
  flat: 5.0.2
  fs-extra: 10.0.0
  globby: ^11.0.3
  joycon: ^3.0.1
  postcss: 8.4.12
  postcss-load-config: ^3.0.1
  postcss-simple-vars: 6.0.3
  prettier: 2.5.1
  resolve: 1.20.0
  resolve-from: ^5.0.0
  rollup: ^3.2.5
  rollup-plugin-dts: 5.1.0
  rollup-plugin-hashbang: 2.2.2
  source-map: 0.8.0-beta.0
  strip-json-comments: 4.0.0
  sucrase: ^3.20.3
  svelte: 3.46.4
  terser: ^5.16.0
  tree-kill: ^1.2.2
  ts-essentials: 9.1.2
  tsconfig-paths: 3.12.0
  tsup: 6.4.0
  typescript: 4.6.3
  vitest: 0.21.1
  wait-for-expect: 3.0.2

dependencies:
  bundle-require: 3.1.2_esbuild@0.16.10
  cac: 6.7.12
  chokidar: 3.5.2
  debug: 4.3.2
  esbuild: 0.16.10
  execa: 5.1.1
  globby: 11.0.4
  joycon: 3.0.1
  postcss-load-config: 3.1.0
  resolve-from: 5.0.0
  rollup: 3.8.1
  source-map: 0.8.0-beta.0
  sucrase: 3.20.3
  tree-kill: 1.2.2

devDependencies:
  '@rollup/plugin-json': 5.0.1_rollup@3.8.1
  '@swc/core': 1.2.218
  '@types/debug': 4.1.7
  '@types/flat': 5.0.2
  '@types/fs-extra': 9.0.13
  '@types/node': 14.18.12
  '@types/resolve': 1.20.1
  colorette: 2.0.16
  consola: 2.15.3
  flat: 5.0.2
  fs-extra: 10.0.0
  postcss: 8.4.12
  postcss-simple-vars: 6.0.3_postcss@8.4.12
  prettier: 2.5.1
  resolve: 1.20.0
<<<<<<< HEAD
  rollup-plugin-dts: 5.1.0_mwekjofbfztuuh2kb3ofhfbyx4
=======
  rollup-plugin-dts: 5.0.0_6mx6ustgc2aounvoqse2mdo3uy
>>>>>>> 14ad4bd5
  rollup-plugin-hashbang: 2.2.2
  strip-json-comments: 4.0.0
  svelte: 3.46.4
  terser: 5.16.0
  ts-essentials: 9.1.2_typescript@4.6.3
  tsconfig-paths: 3.12.0
  tsup: 6.4.0_ien5tfzdggmpmrmtxysw6xj5lu
  typescript: 4.6.3
  vitest: 0.21.1_terser@5.16.0
  wait-for-expect: 3.0.2

packages:

  /@babel/code-frame/7.18.6:
    resolution: {integrity: sha512-TDCmlK5eOvH+eH7cdAFlNXeVJqWIQ7gW9tY1GJIpUtFb6CmjVyq2VM3u71bOyR8CRihcCgMUYoDNyLXao3+70Q==}
    engines: {node: '>=6.9.0'}
    requiresBuild: true
    dependencies:
      '@babel/highlight': 7.18.6
    dev: true
    optional: true

  /@babel/helper-validator-identifier/7.18.6:
    resolution: {integrity: sha512-MmetCkz9ej86nJQV+sFCxoGGrUbU3q02kgLciwkrt9QqEB7cP39oKEY0PakknEO0Gu20SskMRi+AYZ3b1TpN9g==}
    engines: {node: '>=6.9.0'}
    dev: true
    optional: true

  /@babel/highlight/7.18.6:
    resolution: {integrity: sha512-u7stbOuYjaPezCuLj29hNW1v64M2Md2qupEKP1fHc7WdOA3DgLh37suiSrZYY7haUB7iBeQZ9P1uiRF359do3g==}
    engines: {node: '>=6.9.0'}
    dependencies:
      '@babel/helper-validator-identifier': 7.18.6
      chalk: 2.4.2
      js-tokens: 4.0.0
    dev: true
    optional: true

  /@esbuild/android-arm/0.15.18:
    resolution: {integrity: sha512-5GT+kcs2WVGjVs7+boataCkO5Fg0y4kCjzkB5bAip7H4jfnOS3dA6KPiww9W1OEKTKeAcUVhdZGvgI65OXmUnw==}
    engines: {node: '>=12'}
    cpu: [arm]
    os: [android]
    requiresBuild: true
    dev: true
    optional: true

  /@esbuild/android-arm/0.16.10:
    resolution: {integrity: sha512-RmJjQTRrO6VwUWDrzTBLmV4OJZTarYsiepLGlF2rYTVB701hSorPywPGvP6d8HCuuRibyXa5JX4s3jN2kHEtjQ==}
    engines: {node: '>=12'}
    cpu: [arm]
    os: [android]
    requiresBuild: true
    dev: false
    optional: true

  /@esbuild/android-arm64/0.16.10:
    resolution: {integrity: sha512-47Y+NwVKTldTlDhSgJHZ/RpvBQMUDG7eKihqaF/u6g7s0ZPz4J1vy8A3rwnnUOF2CuDn7w7Gj/QcMoWz3U3SJw==}
    engines: {node: '>=12'}
    cpu: [arm64]
    os: [android]
    requiresBuild: true
    dev: false
    optional: true

  /@esbuild/android-x64/0.16.10:
    resolution: {integrity: sha512-C4PfnrBMcuAcOurQzpF1tTtZz94IXO5JmICJJ3NFJRHbXXsQUg9RFG45KvydKqtFfBaFLCHpduUkUfXwIvGnRg==}
    engines: {node: '>=12'}
    cpu: [x64]
    os: [android]
    requiresBuild: true
    dev: false
    optional: true

  /@esbuild/darwin-arm64/0.16.10:
    resolution: {integrity: sha512-bH/bpFwldyOKdi9HSLCLhhKeVgRYr9KblchwXgY2NeUHBB/BzTUHtUSBgGBmpydB1/4E37m+ggXXfSrnD7/E7g==}
    engines: {node: '>=12'}
    cpu: [arm64]
    os: [darwin]
    requiresBuild: true
    dev: false
    optional: true

  /@esbuild/darwin-x64/0.16.10:
    resolution: {integrity: sha512-OXt7ijoLuy+AjDSKQWu+KdDFMBbdeaL6wtgMKtDUXKWHiAMKHan5+R1QAG6HD4+K0nnOvEJXKHeA9QhXNAjOTQ==}
    engines: {node: '>=12'}
    cpu: [x64]
    os: [darwin]
    requiresBuild: true
    dev: false
    optional: true

  /@esbuild/freebsd-arm64/0.16.10:
    resolution: {integrity: sha512-shSQX/3GHuspE3Uxtq5kcFG/zqC+VuMnJkqV7LczO41cIe6CQaXHD3QdMLA4ziRq/m0vZo7JdterlgbmgNIAlQ==}
    engines: {node: '>=12'}
    cpu: [arm64]
    os: [freebsd]
    requiresBuild: true
    dev: false
    optional: true

  /@esbuild/freebsd-x64/0.16.10:
    resolution: {integrity: sha512-5YVc1zdeaJGASijZmTzSO4h6uKzsQGG3pkjI6fuXvolhm3hVRhZwnHJkforaZLmzvNv5Tb7a3QL2FAVmrgySIA==}
    engines: {node: '>=12'}
    cpu: [x64]
    os: [freebsd]
    requiresBuild: true
    dev: false
    optional: true

  /@esbuild/linux-arm/0.16.10:
    resolution: {integrity: sha512-c360287ZWI2miBnvIj23bPyVctgzeMT2kQKR+x94pVqIN44h3GF8VMEs1SFPH1UgyDr3yBbx3vowDS1SVhyVhA==}
    engines: {node: '>=12'}
    cpu: [arm]
    os: [linux]
    requiresBuild: true
    dev: false
    optional: true

  /@esbuild/linux-arm64/0.16.10:
    resolution: {integrity: sha512-2aqeNVxIaRfPcIaMZIFoblLh588sWyCbmj1HHCCs9WmeNWm+EIN0SmvsmPvTa/TsNZFKnxTcvkX2eszTcCqIrA==}
    engines: {node: '>=12'}
    cpu: [arm64]
    os: [linux]
    requiresBuild: true
    dev: false
    optional: true

  /@esbuild/linux-ia32/0.16.10:
    resolution: {integrity: sha512-sqMIEWeyrLGU7J5RB5fTkLRIFwsgsQ7ieWXlDLEmC2HblPYGb3AucD7inw2OrKFpRPKsec1l+lssiM3+NV5aOw==}
    engines: {node: '>=12'}
    cpu: [ia32]
    os: [linux]
    requiresBuild: true
    dev: false
    optional: true

  /@esbuild/linux-loong64/0.15.18:
    resolution: {integrity: sha512-L4jVKS82XVhw2nvzLg/19ClLWg0y27ulRwuP7lcyL6AbUWB5aPglXY3M21mauDQMDfRLs8cQmeT03r/+X3cZYQ==}
    engines: {node: '>=12'}
    cpu: [loong64]
    os: [linux]
    requiresBuild: true
    dev: true
    optional: true

  /@esbuild/linux-loong64/0.16.10:
    resolution: {integrity: sha512-O7Pd5hLEtTg37NC73pfhUOGTjx/+aXu5YoSq3ahCxcN7Bcr2F47mv+kG5t840thnsEzrv0oB70+LJu3gUgchvg==}
    engines: {node: '>=12'}
    cpu: [loong64]
    os: [linux]
    requiresBuild: true
    dev: false
    optional: true

  /@esbuild/linux-mips64el/0.16.10:
    resolution: {integrity: sha512-FN8mZOH7531iPHM0kaFhAOqqNHoAb6r/YHW2ZIxNi0a85UBi2DO4Vuyn7t1p4UN8a4LoAnLOT1PqNgHkgBJgbA==}
    engines: {node: '>=12'}
    cpu: [mips64el]
    os: [linux]
    requiresBuild: true
    dev: false
    optional: true

  /@esbuild/linux-ppc64/0.16.10:
    resolution: {integrity: sha512-Dg9RiqdvHOAWnOKIOTsIx8dFX9EDlY2IbPEY7YFzchrCiTZmMkD7jWA9UdZbNUygPjdmQBVPRCrLydReFlX9yg==}
    engines: {node: '>=12'}
    cpu: [ppc64]
    os: [linux]
    requiresBuild: true
    dev: false
    optional: true

  /@esbuild/linux-riscv64/0.16.10:
    resolution: {integrity: sha512-XMqtpjwzbmlar0BJIxmzu/RZ7EWlfVfH68Vadrva0Wj5UKOdKvqskuev2jY2oPV3aoQUyXwnMbMrFmloO2GfAw==}
    engines: {node: '>=12'}
    cpu: [riscv64]
    os: [linux]
    requiresBuild: true
    dev: false
    optional: true

  /@esbuild/linux-s390x/0.16.10:
    resolution: {integrity: sha512-fu7XtnoeRNFMx8DjK3gPWpFBDM2u5ba+FYwg27SjMJwKvJr4bDyKz5c+FLXLUSSAkMAt/UL+cUbEbra+rYtUgw==}
    engines: {node: '>=12'}
    cpu: [s390x]
    os: [linux]
    requiresBuild: true
    dev: false
    optional: true

  /@esbuild/linux-x64/0.16.10:
    resolution: {integrity: sha512-61lcjVC/RldNNMUzQQdyCWjCxp9YLEQgIxErxU9XluX7juBdGKb0pvddS0vPNuCvotRbzijZ1pzII+26haWzbA==}
    engines: {node: '>=12'}
    cpu: [x64]
    os: [linux]
    requiresBuild: true
    dev: false
    optional: true

  /@esbuild/netbsd-x64/0.16.10:
    resolution: {integrity: sha512-JeZXCX3viSA9j4HqSoygjssdqYdfHd6yCFWyfSekLbz4Ef+D2EjvsN02ZQPwYl5a5gg/ehdHgegHhlfOFP0HCA==}
    engines: {node: '>=12'}
    cpu: [x64]
    os: [netbsd]
    requiresBuild: true
    dev: false
    optional: true

  /@esbuild/openbsd-x64/0.16.10:
    resolution: {integrity: sha512-3qpxQKuEVIIg8SebpXsp82OBrqjPV/OwNWmG+TnZDr3VGyChNnGMHccC1xkbxCHDQNnnXjxhMQNyHmdFJbmbRA==}
    engines: {node: '>=12'}
    cpu: [x64]
    os: [openbsd]
    requiresBuild: true
    dev: false
    optional: true

  /@esbuild/sunos-x64/0.16.10:
    resolution: {integrity: sha512-z+q0xZ+et/7etz7WoMyXTHZ1rB8PMSNp/FOqURLJLOPb3GWJ2aj4oCqFCjPwEbW1rsT7JPpxeH/DwGAWk/I1Bg==}
    engines: {node: '>=12'}
    cpu: [x64]
    os: [sunos]
    requiresBuild: true
    dev: false
    optional: true

  /@esbuild/win32-arm64/0.16.10:
    resolution: {integrity: sha512-+YYu5sbQ9npkNT9Dec+tn1F/kjg6SMgr6bfi/6FpXYZvCRfu2YFPZGb+3x8K30s8eRxFpoG4sGhiSUkr1xbHEw==}
    engines: {node: '>=12'}
    cpu: [arm64]
    os: [win32]
    requiresBuild: true
    dev: false
    optional: true

  /@esbuild/win32-ia32/0.16.10:
    resolution: {integrity: sha512-Aw7Fupk7XNehR1ftHGYwUteyJ2q+em/aE+fVU3YMTBN2V5A7Z4aVCSV+SvCp9HIIHZavPFBpbdP3VfjQpdf6Xg==}
    engines: {node: '>=12'}
    cpu: [ia32]
    os: [win32]
    requiresBuild: true
    dev: false
    optional: true

  /@esbuild/win32-x64/0.16.10:
    resolution: {integrity: sha512-qddWullt3sC1EIpfHvCRBq3H4g3L86DZpD6n8k2XFjFVyp01D++uNbN1hT/JRsHxTbyyemZcpwL5aRlJwc/zFw==}
    engines: {node: '>=12'}
    cpu: [x64]
    os: [win32]
    requiresBuild: true
    dev: false
    optional: true

  /@jridgewell/gen-mapping/0.3.2:
    resolution: {integrity: sha512-mh65xKQAzI6iBcFzwv28KVWSmCkdRBWoOh+bYQGW3+6OZvbbN3TqMGo5hqYxQniRcH9F2VZIoJCm4pa3BPDK/A==}
    engines: {node: '>=6.0.0'}
    dependencies:
      '@jridgewell/set-array': 1.1.2
      '@jridgewell/sourcemap-codec': 1.4.14
      '@jridgewell/trace-mapping': 0.3.17
    dev: true

  /@jridgewell/resolve-uri/3.1.0:
    resolution: {integrity: sha512-F2msla3tad+Mfht5cJq7LSXcdudKTWCVYUgw6pLFOOHSTtZlj6SWNYAp+AhuqLmWdBO2X5hPrLcu8cVP8fy28w==}
    engines: {node: '>=6.0.0'}
    dev: true

  /@jridgewell/set-array/1.1.2:
    resolution: {integrity: sha512-xnkseuNADM0gt2bs+BvhO0p78Mk762YnZdsuzFV018NoG1Sj1SCQvpSqa7XUaTam5vAGasABV9qXASMKnFMwMw==}
    engines: {node: '>=6.0.0'}
    dev: true

  /@jridgewell/source-map/0.3.2:
    resolution: {integrity: sha512-m7O9o2uR8k2ObDysZYzdfhb08VuEml5oWGiosa1VdaPZ/A6QyPkAJuwN0Q1lhULOf6B7MtQmHENS743hWtCrgw==}
    dependencies:
      '@jridgewell/gen-mapping': 0.3.2
      '@jridgewell/trace-mapping': 0.3.17
    dev: true

  /@jridgewell/sourcemap-codec/1.4.14:
    resolution: {integrity: sha512-XPSJHWmi394fuUuzDnGz1wiKqWfo1yXecHQMRf2l6hztTO+nPru658AyDngaBe7isIxEkRsPR3FZh+s7iVa4Uw==}
    dev: true

  /@jridgewell/trace-mapping/0.3.17:
    resolution: {integrity: sha512-MCNzAp77qzKca9+W/+I0+sEpaUnZoeasnghNeVc41VZCEKaCH73Vq3BZZ/SzWIgrqE4H4ceI+p+b6C0mHf9T4g==}
    dependencies:
      '@jridgewell/resolve-uri': 3.1.0
      '@jridgewell/sourcemap-codec': 1.4.14
    dev: true

  /@nodelib/fs.scandir/2.1.5:
    resolution: {integrity: sha512-vq24Bq3ym5HEQm2NKCr3yXDwjc7vTsEThRDnkp2DK9p1uqLR+DHurm/NOTo0KG7HYHU7eppKZj3MyqYuMBf62g==}
    engines: {node: '>= 8'}
    dependencies:
      '@nodelib/fs.stat': 2.0.5
      run-parallel: 1.2.0

  /@nodelib/fs.stat/2.0.5:
    resolution: {integrity: sha512-RkhPPp2zrqDAQA/2jNhnztcPAlv64XdhIp7a7454A5ovI7Bukxgt7MX7udwAu3zg1DcpPU0rz3VV1SeaqvY4+A==}
    engines: {node: '>= 8'}

  /@nodelib/fs.walk/1.2.8:
    resolution: {integrity: sha512-oGB+UxlgWcgQkgwo8GcEGwemoTFt3FIO9ababBmaGwXIoBKZ+GTy0pP185beGg7Llih/NSHSV2XAs1lnznocSg==}
    engines: {node: '>= 8'}
    dependencies:
      '@nodelib/fs.scandir': 2.1.5
      fastq: 1.13.0

  /@rollup/plugin-json/5.0.1_rollup@3.8.1:
    resolution: {integrity: sha512-QCwhZZLvM8nRcTHyR1vOgyTMiAnjiNj1ebD/BMRvbO1oc/z14lZH6PfxXeegee2B6mky/u9fia4fxRM4TqrUaw==}
    engines: {node: '>=14.0.0'}
    peerDependencies:
      rollup: ^1.20.0||^2.0.0||^3.0.0
    peerDependenciesMeta:
      rollup:
        optional: true
    dependencies:
      '@rollup/pluginutils': 5.0.2_rollup@3.8.1
      rollup: 3.8.1
    dev: true

  /@rollup/pluginutils/5.0.2_rollup@3.8.1:
    resolution: {integrity: sha512-pTd9rIsP92h+B6wWwFbW8RkZv4hiR/xKsqre4SIuAOaOEQRxi0lqLke9k2/7WegC85GgUs9pjmOjCUi3In4vwA==}
    engines: {node: '>=14.0.0'}
    peerDependencies:
      rollup: ^1.20.0||^2.0.0||^3.0.0
    peerDependenciesMeta:
      rollup:
        optional: true
    dependencies:
      '@types/estree': 1.0.0
      estree-walker: 2.0.2
      picomatch: 2.3.1
      rollup: 3.8.1
    dev: true

  /@swc/core-android-arm-eabi/1.2.218:
    resolution: {integrity: sha512-Q/uLCh262t3xxNzhCz+ZW9t+g2nWd0gZZO4jMYFWJs7ilKVNsBfRtfnNGGACHzkVuWLNDIWtAS2PSNodl7VUHQ==}
    engines: {node: '>=10'}
    cpu: [arm]
    os: [android]
    requiresBuild: true
    dev: true
    optional: true

  /@swc/core-android-arm64/1.2.218:
    resolution: {integrity: sha512-dy+8lUHUcyrkfPcl7azEQ4M44duRo1Uibz1E5/tltXCGoR6tu2ZN2VkqEKgA2a9XR3UD8/x4lv2r5evwJWy+uQ==}
    engines: {node: '>=10'}
    cpu: [arm64]
    os: [android]
    requiresBuild: true
    dev: true
    optional: true

  /@swc/core-darwin-arm64/1.2.218:
    resolution: {integrity: sha512-aTpFjWio8G0oukN76VtXCBPtFzH0PXIQ+1dFjGGkzrBcU5suztCCbhPBGhKRoWp3NJBwfPDwwWzmG+ddXrVAKg==}
    engines: {node: '>=10'}
    cpu: [arm64]
    os: [darwin]
    requiresBuild: true
    dev: true
    optional: true

  /@swc/core-darwin-x64/1.2.218:
    resolution: {integrity: sha512-H3w/gNzROE6gVPZCAg5qvvPihzlg88Yi7HWb/mowfpNqH9/iJ8XMdwqJyovnfUeUXsuJQBFv6uXv/ri7qhGMHA==}
    engines: {node: '>=10'}
    cpu: [x64]
    os: [darwin]
    requiresBuild: true
    dev: true
    optional: true

  /@swc/core-freebsd-x64/1.2.218:
    resolution: {integrity: sha512-kkch07yCSlpUrSMp0FZPWtMHJjh3lfHiwp7JYNf6CUl5xXlgT19NeomPYq31dbTzPV2VnE7TVVlAawIjuuOH4g==}
    engines: {node: '>=10'}
    cpu: [x64]
    os: [freebsd]
    requiresBuild: true
    dev: true
    optional: true

  /@swc/core-linux-arm-gnueabihf/1.2.218:
    resolution: {integrity: sha512-vwEgvtD9f/+0HFxYD5q4sd8SG6zd0cxm17cwRGZ6jWh/d4Ninjht3CpDGE1ffh9nJ+X3Mb/7rjU/kTgWFz5qfg==}
    engines: {node: '>=10'}
    cpu: [arm]
    os: [linux]
    requiresBuild: true
    dev: true
    optional: true

  /@swc/core-linux-arm64-gnu/1.2.218:
    resolution: {integrity: sha512-g5PQI6COUHV7x7tyaZQn6jXWtOLXXNIEQK1HS5/e+6kqqsM2NsndE9bjLhoH1EQuXiN2eUjAR/ZDOFAg102aRw==}
    engines: {node: '>=10'}
    cpu: [arm64]
    os: [linux]
    libc: [glibc]
    requiresBuild: true
    dev: true
    optional: true

  /@swc/core-linux-arm64-musl/1.2.218:
    resolution: {integrity: sha512-IETYHB6H01NmVmlw+Ng8nkjdFBv1exGQRR74GAnHis1bVx1Uq14hREIF6XT3I1Aj26nRwlGkIYQuEKnFO5/j3Q==}
    engines: {node: '>=10'}
    cpu: [arm64]
    os: [linux]
    libc: [musl]
    requiresBuild: true
    dev: true
    optional: true

  /@swc/core-linux-x64-gnu/1.2.218:
    resolution: {integrity: sha512-PK39Zg4/YZbfchQRw77iVfB7Qat7QaK58sQt8enH39CUMXlJ+GSfC0Fqw2mtZ12sFGwmsGrK9yBy3ZVoOws5Ng==}
    engines: {node: '>=10'}
    cpu: [x64]
    os: [linux]
    libc: [glibc]
    requiresBuild: true
    dev: true
    optional: true

  /@swc/core-linux-x64-musl/1.2.218:
    resolution: {integrity: sha512-SNjrzORJYiKTSmFbaBkKZAf5B/PszwoZoFZOcd86AG192zsvQBSvKjQzMjT5rDZxB+sOnhRE7wH/bvqxZishQQ==}
    engines: {node: '>=10'}
    cpu: [x64]
    os: [linux]
    libc: [musl]
    requiresBuild: true
    dev: true
    optional: true

  /@swc/core-win32-arm64-msvc/1.2.218:
    resolution: {integrity: sha512-lVXFWkYl+w8+deq9mgGsfvSY5Gr1RRjFgqZ+0wMZgyaonfx7jNn3TILUwc7egumEwxK0anNriVZCyKfcO3ZIjA==}
    engines: {node: '>=10'}
    cpu: [arm64]
    os: [win32]
    requiresBuild: true
    dev: true
    optional: true

  /@swc/core-win32-ia32-msvc/1.2.218:
    resolution: {integrity: sha512-jgP+NZsHUh9Cp8PcXznnkpJTW3hPDLUgsXI0NKfE+8+Xvc6hALHxl6K46IyPYU67FfFlegYcBSNkOgpc85gk0A==}
    engines: {node: '>=10'}
    cpu: [ia32]
    os: [win32]
    requiresBuild: true
    dev: true
    optional: true

  /@swc/core-win32-x64-msvc/1.2.218:
    resolution: {integrity: sha512-XYLjX00KV4ft324Q3QDkw61xHkoN7EKkVvIpb0wXaf6wVshwU+BCDyPw2CSg4PQecNP8QGgMRQf9QM7xNtEM7A==}
    engines: {node: '>=10'}
    cpu: [x64]
    os: [win32]
    requiresBuild: true
    dev: true
    optional: true

  /@swc/core/1.2.218:
    resolution: {integrity: sha512-wzXTeBUi3YAHr305lCo1tlxRj5Zpk7hu6rmulngH06NgrH7fS6bj8IaR7K2QPZ4ZZ4U+TGS2tOKbXBmqeMRUtg==}
    engines: {node: '>=10'}
    hasBin: true
    requiresBuild: true
    optionalDependencies:
      '@swc/core-android-arm-eabi': 1.2.218
      '@swc/core-android-arm64': 1.2.218
      '@swc/core-darwin-arm64': 1.2.218
      '@swc/core-darwin-x64': 1.2.218
      '@swc/core-freebsd-x64': 1.2.218
      '@swc/core-linux-arm-gnueabihf': 1.2.218
      '@swc/core-linux-arm64-gnu': 1.2.218
      '@swc/core-linux-arm64-musl': 1.2.218
      '@swc/core-linux-x64-gnu': 1.2.218
      '@swc/core-linux-x64-musl': 1.2.218
      '@swc/core-win32-arm64-msvc': 1.2.218
      '@swc/core-win32-ia32-msvc': 1.2.218
      '@swc/core-win32-x64-msvc': 1.2.218
    dev: true

  /@types/chai-subset/1.3.3:
    resolution: {integrity: sha512-frBecisrNGz+F4T6bcc+NLeolfiojh5FxW2klu669+8BARtyQv2C/GkNW6FUodVe4BroGMP/wER/YDGc7rEllw==}
    dependencies:
      '@types/chai': 4.3.3
    dev: true

  /@types/chai/4.3.3:
    resolution: {integrity: sha512-hC7OMnszpxhZPduX+m+nrx+uFoLkWOMiR4oa/AZF3MuSETYTZmFfJAHqZEM8MVlvfG7BEUcgvtwoCTxBp6hm3g==}
    dev: true

  /@types/debug/4.1.7:
    resolution: {integrity: sha512-9AonUzyTjXXhEOa0DnqpzZi6VHlqKMswga9EXjpXnnqxwLtdvPPtlO8evrI5D9S6asFRCQ6v+wpiUKbw+vKqyg==}
    dependencies:
      '@types/ms': 0.7.31
    dev: true

  /@types/estree/1.0.0:
    resolution: {integrity: sha512-WulqXMDUTYAXCjZnk6JtIHPigp55cVtDgDrO2gHRwhyJto21+1zbVCtOYB2L1F9w4qCQ0rOGWBnBe0FNTiEJIQ==}
    dev: true

  /@types/flat/5.0.2:
    resolution: {integrity: sha512-3zsplnP2djeps5P9OyarTxwRpMLoe5Ash8aL9iprw0JxB+FAHjY+ifn4yZUuW4/9hqtnmor6uvjSRzJhiVbrEQ==}
    dev: true

  /@types/fs-extra/9.0.13:
    resolution: {integrity: sha512-nEnwB++1u5lVDM2UI4c1+5R+FYaKfaAzS4OococimjVm3nQw3TuzH5UNsocrcTBbhnerblyHj4A49qXbIiZdpA==}
    dependencies:
      '@types/node': 14.18.12
    dev: true

  /@types/json5/0.0.29:
    resolution: {integrity: sha1-7ihweulOEdK4J7y+UnC86n8+ce4=}
    dev: true

  /@types/ms/0.7.31:
    resolution: {integrity: sha512-iiUgKzV9AuaEkZqkOLDIvlQiL6ltuZd9tGcW3gwpnX8JbuiuhFlEGmmFXEXkN50Cvq7Os88IY2v0dkDqXYWVgA==}
    dev: true

  /@types/node/14.18.12:
    resolution: {integrity: sha512-q4jlIR71hUpWTnGhXWcakgkZeHa3CCjcQcnuzU8M891BAWA2jHiziiWEPEkdS5pFsz7H9HJiy8BrK7tBRNrY7A==}
    dev: true

  /@types/resolve/1.20.1:
    resolution: {integrity: sha512-Ku5+GPFa12S3W26Uwtw+xyrtIpaZsGYHH6zxNbZlstmlvMYSZRzOwzwsXbxlVUbHyUucctSyuFtu6bNxwYomIw==}
    dev: true

  /acorn/8.8.1:
    resolution: {integrity: sha512-7zFpHzhnqYKrkYdUjF1HI1bzd0VygEGX8lFk4k5zVMqHEoES+P+7TKI+EvLO9WVMJ8eekdO0aDEK044xTXwPPA==}
    engines: {node: '>=0.4.0'}
    hasBin: true
    dev: true

  /ansi-styles/3.2.1:
    resolution: {integrity: sha512-VT0ZI6kZRdTh8YyJw3SMbYm/u+NqfsAxEpWO0Pf9sq8/e94WxxOpPKx9FR1FlyCtOVDNOQ+8ntlqFxiRc+r5qA==}
    engines: {node: '>=4'}
    dependencies:
      color-convert: 1.9.3
    dev: true
    optional: true

  /any-promise/1.3.0:
    resolution: {integrity: sha1-q8av7tzqUugJzcA3au0845Y10X8=}

  /anymatch/3.1.2:
    resolution: {integrity: sha512-P43ePfOAIupkguHUycrc4qJ9kz8ZiuOUijaETwX7THt0Y/GNK7v0aa8rY816xWjZ7rJdA5XdMcpVFTKMq+RvWg==}
    engines: {node: '>= 8'}
    dependencies:
      normalize-path: 3.0.0
      picomatch: 2.3.0

  /array-union/2.1.0:
    resolution: {integrity: sha512-HGyxoOTYUyCM6stUe6EJgnd4EoewAI7zMdfqO+kGjnlZmBDz/cR5pf8r/cR4Wq60sL/p0IkcjUEEPwS3GFrIyw==}
    engines: {node: '>=8'}

  /assertion-error/1.1.0:
    resolution: {integrity: sha512-jgsaNduz+ndvGyFt3uSuWqvy4lCnIJiovtouQN5JZHOKCS2QuhEdbcQHFhVksz2N2U9hXJo8odG7ETyWlEeuDw==}
    dev: true

  /balanced-match/1.0.2:
    resolution: {integrity: sha512-3oSeUO0TMV67hN1AmbXsK4yaqU7tjiHlbxRDZOpH0KW9+CeX4bRAaX0Anxt0tx2MrpRpWwQaPwIlISEJhYU5Pw==}

  /binary-extensions/2.2.0:
    resolution: {integrity: sha512-jDctJ/IVQbZoJykoeHbhXpOlNBqGNcwXJKJog42E5HDPUwQTSdjCHdihjj0DlnheQ7blbT6dHOafNAiS8ooQKA==}
    engines: {node: '>=8'}

  /brace-expansion/1.1.11:
    resolution: {integrity: sha512-iCuPHDFgrHX7H2vEI/5xpz07zSHB00TpugqhmYtVmMO6518mCuRMoOYFldEBl0g187ufozdaHgWKcYFb61qGiA==}
    dependencies:
      balanced-match: 1.0.2
      concat-map: 0.0.1

  /braces/3.0.2:
    resolution: {integrity: sha512-b8um+L1RzM3WDSzvhm6gIz1yfTbBt6YTlcEKAvsmqCZZFw46z626lVj9j1yEPW33H5H+lBQpZMP1k8l+78Ha0A==}
    engines: {node: '>=8'}
    dependencies:
      fill-range: 7.0.1

  /buffer-from/1.1.2:
    resolution: {integrity: sha512-E+XQCRwSbaaiChtv6k6Dwgc+bx+Bs6vuKJHHl5kox/BaKbhiXzqQOwK4cO22yElGp2OCmjwVhT3HmxgyPGnJfQ==}
    dev: true

  /bundle-require/3.1.2_esbuild@0.15.18:
    resolution: {integrity: sha512-Of6l6JBAxiyQ5axFxUM6dYeP/W7X2Sozeo/4EYB9sJhL+dqL7TKjg+shwxp6jlu/6ZSERfsYtIpSJ1/x3XkAEA==}
    engines: {node: ^12.20.0 || ^14.13.1 || >=16.0.0}
    peerDependencies:
      esbuild: '>=0.13'
    dependencies:
      esbuild: 0.15.18
      load-tsconfig: 0.2.2
    dev: true

  /bundle-require/3.1.2_esbuild@0.16.10:
    resolution: {integrity: sha512-Of6l6JBAxiyQ5axFxUM6dYeP/W7X2Sozeo/4EYB9sJhL+dqL7TKjg+shwxp6jlu/6ZSERfsYtIpSJ1/x3XkAEA==}
    engines: {node: ^12.20.0 || ^14.13.1 || >=16.0.0}
    peerDependencies:
      esbuild: '>=0.13'
    dependencies:
      esbuild: 0.16.10
      load-tsconfig: 0.2.2
    dev: false

  /cac/6.7.12:
    resolution: {integrity: sha512-rM7E2ygtMkJqD9c7WnFU6fruFcN3xe4FM5yUmgxhZzIKJk4uHl9U/fhwdajGFQbQuv43FAUo1Fe8gX/oIKDeSA==}
    engines: {node: '>=8'}

  /chai/4.3.6:
    resolution: {integrity: sha512-bbcp3YfHCUzMOvKqsztczerVgBKSsEijCySNlHHbX3VG1nskvqjz5Rfso1gGwD6w6oOV3eI60pKuMOV5MV7p3Q==}
    engines: {node: '>=4'}
    dependencies:
      assertion-error: 1.1.0
      check-error: 1.0.2
      deep-eql: 3.0.1
      get-func-name: 2.0.0
      loupe: 2.3.1
      pathval: 1.1.1
      type-detect: 4.0.8
    dev: true

  /chalk/2.4.2:
    resolution: {integrity: sha512-Mti+f9lpJNcwF4tWV8/OrTTtF1gZi+f8FqlyAdouralcFWFQWF2+NgCHShjkCb+IFBLq9buZwE1xckQU4peSuQ==}
    engines: {node: '>=4'}
    dependencies:
      ansi-styles: 3.2.1
      escape-string-regexp: 1.0.5
      supports-color: 5.5.0
    dev: true
    optional: true

  /check-error/1.0.2:
    resolution: {integrity: sha512-BrgHpW9NURQgzoNyjfq0Wu6VFO6D7IZEmJNdtgNqpzGG8RuNFHt2jQxWlAs4HMe119chBnv+34syEZtc6IhLtA==}
    dev: true

  /chokidar/3.5.2:
    resolution: {integrity: sha512-ekGhOnNVPgT77r4K/U3GDhu+FQ2S8TnK/s2KbIGXi0SZWuwkZ2QNyfWdZW+TVfn84DpEP7rLeCt2UI6bJ8GwbQ==}
    engines: {node: '>= 8.10.0'}
    dependencies:
      anymatch: 3.1.2
      braces: 3.0.2
      glob-parent: 5.1.2
      is-binary-path: 2.1.0
      is-glob: 4.0.3
      normalize-path: 3.0.0
      readdirp: 3.6.0
    optionalDependencies:
      fsevents: 2.3.2

  /color-convert/1.9.3:
    resolution: {integrity: sha512-QfAUtd+vFdAtFQcC8CCyYt1fYWxSqAiK2cSD6zDB8N3cpsEBAvRxp9zOGg6G/SHHJYAT88/az/IuDGALsNVbGg==}
    dependencies:
      color-name: 1.1.3
    dev: true
    optional: true

  /color-name/1.1.3:
    resolution: {integrity: sha512-72fSenhMw2HZMTVHeCA9KCmpEIbzWiQsjN+BHcBbS9vr1mtt+vJjPdksIBNUmKAW8TFUDPJK5SUU3QhE9NEXDw==}
    dev: true
    optional: true

  /colorette/2.0.16:
    resolution: {integrity: sha512-hUewv7oMjCp+wkBv5Rm0v87eJhq4woh5rSR+42YSQJKecCqgIqNkZ6lAlQms/BwHPJA5NKMRlpxPRv0n8HQW6g==}
    dev: true

  /commander/2.20.3:
    resolution: {integrity: sha512-GpVkmM8vF2vQUkj2LvZmD35JxeJOLCwJ9cUkugyk2nuhbv3+mJvpLYYt+0+USMxE+oj+ey/lJEnhZw75x/OMcQ==}
    dev: true

  /commander/4.1.1:
    resolution: {integrity: sha512-NOKm8xhkzAjzFx8B2v5OAHT+u5pRQc2UCa2Vq9jYL/31o2wi9mxBA7LIFs3sV5VSC49z6pEhfbMULvShKj26WA==}
    engines: {node: '>= 6'}

  /concat-map/0.0.1:
    resolution: {integrity: sha1-2Klr13/Wjfd5OnMDajug1UBdR3s=}

  /consola/2.15.3:
    resolution: {integrity: sha512-9vAdYbHj6x2fLKC4+oPH0kFzY/orMZyG2Aj+kNylHxKGJ/Ed4dpNyAQYwJOdqO4zdM7XpVHmyejQDcQHrnuXbw==}
    dev: true

  /cross-spawn/7.0.3:
    resolution: {integrity: sha512-iRDPJKUPVEND7dHPO8rkbOnPpyDygcDFtWjpeWNCgy8WP2rXcxXL8TskReQl6OrB2G7+UJrags1q15Fudc7G6w==}
    engines: {node: '>= 8'}
    dependencies:
      path-key: 3.1.1
      shebang-command: 2.0.0
      which: 2.0.2

  /debug/4.3.2:
    resolution: {integrity: sha512-mOp8wKcvj7XxC78zLgw/ZA+6TSgkoE2C/ienthhRD298T7UNwAg9diBpLRxC0mOezLl4B0xV7M0cCO6P/O0Xhw==}
    engines: {node: '>=6.0'}
    peerDependencies:
      supports-color: '*'
    peerDependenciesMeta:
      supports-color:
        optional: true
    dependencies:
      ms: 2.1.2
    dev: false

  /debug/4.3.4:
    resolution: {integrity: sha512-PRWFHuSU3eDtQJPvnNY7Jcket1j0t5OuOsFzPPzsekD52Zl8qUfFIPEiswXqIvHWGVHOgX+7G/vCNNhehwxfkQ==}
    engines: {node: '>=6.0'}
    peerDependencies:
      supports-color: '*'
    peerDependenciesMeta:
      supports-color:
        optional: true
    dependencies:
      ms: 2.1.2
    dev: true

  /deep-eql/3.0.1:
    resolution: {integrity: sha512-+QeIQyN5ZuO+3Uk5DYh6/1eKO0m0YmJFGNmFHGACpf1ClL1nmlV/p4gNgbl2pJGxgXb4faqo6UE+M5ACEMyVcw==}
    engines: {node: '>=0.12'}
    dependencies:
      type-detect: 4.0.8
    dev: true

  /dir-glob/3.0.1:
    resolution: {integrity: sha512-WkrWp9GR4KXfKGYzOLmTuGVi1UWFfws377n9cc55/tb6DuqyF6pcQ5AbiHEshaDpY9v6oaSr2XCDidGmMwdzIA==}
    engines: {node: '>=8'}
    dependencies:
      path-type: 4.0.0

  /esbuild-android-64/0.14.50:
    resolution: {integrity: sha512-H7iUEm7gUJHzidsBlFPGF6FTExazcgXL/46xxLo6i6bMtPim6ZmXyTccS8yOMpy6HAC6dPZ/JCQqrkkin69n6Q==}
    engines: {node: '>=12'}
    cpu: [x64]
    os: [android]
    requiresBuild: true
    dev: true
    optional: true

  /esbuild-android-64/0.15.18:
    resolution: {integrity: sha512-wnpt3OXRhcjfIDSZu9bnzT4/TNTDsOUvip0foZOUBG7QbSt//w3QV4FInVJxNhKc/ErhUxc5z4QjHtMi7/TbgA==}
    engines: {node: '>=12'}
    cpu: [x64]
    os: [android]
    requiresBuild: true
    dev: true
    optional: true

  /esbuild-android-arm64/0.14.50:
    resolution: {integrity: sha512-NFaoqEwa+OYfoYVpQWDMdKII7wZZkAjtJFo1WdnBeCYlYikvUhTnf2aPwPu5qEAw/ie1NYK0yn3cafwP+kP+OQ==}
    engines: {node: '>=12'}
    cpu: [arm64]
    os: [android]
    requiresBuild: true
    dev: true
    optional: true

  /esbuild-android-arm64/0.15.18:
    resolution: {integrity: sha512-G4xu89B8FCzav9XU8EjsXacCKSG2FT7wW9J6hOc18soEHJdtWu03L3TQDGf0geNxfLTtxENKBzMSq9LlbjS8OQ==}
    engines: {node: '>=12'}
    cpu: [arm64]
    os: [android]
    requiresBuild: true
    dev: true
    optional: true

  /esbuild-darwin-64/0.14.50:
    resolution: {integrity: sha512-gDQsCvGnZiJv9cfdO48QqxkRV8oKAXgR2CGp7TdIpccwFdJMHf8hyIJhMW/05b/HJjET/26Us27Jx91BFfEVSA==}
    engines: {node: '>=12'}
    cpu: [x64]
    os: [darwin]
    requiresBuild: true
    dev: true
    optional: true

  /esbuild-darwin-64/0.15.18:
    resolution: {integrity: sha512-2WAvs95uPnVJPuYKP0Eqx+Dl/jaYseZEUUT1sjg97TJa4oBtbAKnPnl3b5M9l51/nbx7+QAEtuummJZW0sBEmg==}
    engines: {node: '>=12'}
    cpu: [x64]
    os: [darwin]
    requiresBuild: true
    dev: true
    optional: true

  /esbuild-darwin-arm64/0.14.50:
    resolution: {integrity: sha512-36nNs5OjKIb/Q50Sgp8+rYW/PqirRiFN0NFc9hEvgPzNJxeJedktXwzfJSln4EcRFRh5Vz4IlqFRScp+aiBBzA==}
    engines: {node: '>=12'}
    cpu: [arm64]
    os: [darwin]
    requiresBuild: true
    dev: true
    optional: true

  /esbuild-darwin-arm64/0.15.18:
    resolution: {integrity: sha512-tKPSxcTJ5OmNb1btVikATJ8NftlyNlc8BVNtyT/UAr62JFOhwHlnoPrhYWz09akBLHI9nElFVfWSTSRsrZiDUA==}
    engines: {node: '>=12'}
    cpu: [arm64]
    os: [darwin]
    requiresBuild: true
    dev: true
    optional: true

  /esbuild-freebsd-64/0.14.50:
    resolution: {integrity: sha512-/1pHHCUem8e/R86/uR+4v5diI2CtBdiWKiqGuPa9b/0x3Nwdh5AOH7lj+8823C6uX1e0ufwkSLkS+aFZiBCWxA==}
    engines: {node: '>=12'}
    cpu: [x64]
    os: [freebsd]
    requiresBuild: true
    dev: true
    optional: true

  /esbuild-freebsd-64/0.15.18:
    resolution: {integrity: sha512-TT3uBUxkteAjR1QbsmvSsjpKjOX6UkCstr8nMr+q7zi3NuZ1oIpa8U41Y8I8dJH2fJgdC3Dj3CXO5biLQpfdZA==}
    engines: {node: '>=12'}
    cpu: [x64]
    os: [freebsd]
    requiresBuild: true
    dev: true
    optional: true

  /esbuild-freebsd-arm64/0.14.50:
    resolution: {integrity: sha512-iKwUVMQztnPZe5pUYHdMkRc9aSpvoV1mkuHlCoPtxZA3V+Kg/ptpzkcSY+fKd0kuom+l6Rc93k0UPVkP7xoqrw==}
    engines: {node: '>=12'}
    cpu: [arm64]
    os: [freebsd]
    requiresBuild: true
    dev: true
    optional: true

  /esbuild-freebsd-arm64/0.15.18:
    resolution: {integrity: sha512-R/oVr+X3Tkh+S0+tL41wRMbdWtpWB8hEAMsOXDumSSa6qJR89U0S/PpLXrGF7Wk/JykfpWNokERUpCeHDl47wA==}
    engines: {node: '>=12'}
    cpu: [arm64]
    os: [freebsd]
    requiresBuild: true
    dev: true
    optional: true

  /esbuild-linux-32/0.14.50:
    resolution: {integrity: sha512-sWUwvf3uz7dFOpLzYuih+WQ7dRycrBWHCdoXJ4I4XdMxEHCECd8b7a9N9u7FzT6XR2gHPk9EzvchQUtiEMRwqw==}
    engines: {node: '>=12'}
    cpu: [ia32]
    os: [linux]
    requiresBuild: true
    dev: true
    optional: true

  /esbuild-linux-32/0.15.18:
    resolution: {integrity: sha512-lphF3HiCSYtaa9p1DtXndiQEeQDKPl9eN/XNoBf2amEghugNuqXNZA/ZovthNE2aa4EN43WroO0B85xVSjYkbg==}
    engines: {node: '>=12'}
    cpu: [ia32]
    os: [linux]
    requiresBuild: true
    dev: true
    optional: true

  /esbuild-linux-64/0.14.50:
    resolution: {integrity: sha512-u0PQxPhaeI629t4Y3EEcQ0wmWG+tC/LpP2K7yDFvwuPq0jSQ8SIN+ARNYfRjGW15O2we3XJvklbGV0wRuUCPig==}
    engines: {node: '>=12'}
    cpu: [x64]
    os: [linux]
    requiresBuild: true
    dev: true
    optional: true

  /esbuild-linux-64/0.15.18:
    resolution: {integrity: sha512-hNSeP97IviD7oxLKFuii5sDPJ+QHeiFTFLoLm7NZQligur8poNOWGIgpQ7Qf8Balb69hptMZzyOBIPtY09GZYw==}
    engines: {node: '>=12'}
    cpu: [x64]
    os: [linux]
    requiresBuild: true
    dev: true
    optional: true

  /esbuild-linux-arm/0.14.50:
    resolution: {integrity: sha512-VALZq13bhmFJYFE/mLEb+9A0w5vo8z+YDVOWeaf9vOTrSC31RohRIwtxXBnVJ7YKLYfEMzcgFYf+OFln3Y0cWg==}
    engines: {node: '>=12'}
    cpu: [arm]
    os: [linux]
    requiresBuild: true
    dev: true
    optional: true

  /esbuild-linux-arm/0.15.18:
    resolution: {integrity: sha512-UH779gstRblS4aoS2qpMl3wjg7U0j+ygu3GjIeTonCcN79ZvpPee12Qun3vcdxX+37O5LFxz39XeW2I9bybMVA==}
    engines: {node: '>=12'}
    cpu: [arm]
    os: [linux]
    requiresBuild: true
    dev: true
    optional: true

  /esbuild-linux-arm64/0.14.50:
    resolution: {integrity: sha512-ZyfoNgsTftD7Rp5S7La5auomKdNeB3Ck+kSKXC4pp96VnHyYGjHHXWIlcbH8i+efRn9brszo1/Thl1qn8RqmhQ==}
    engines: {node: '>=12'}
    cpu: [arm64]
    os: [linux]
    requiresBuild: true
    dev: true
    optional: true

  /esbuild-linux-arm64/0.15.18:
    resolution: {integrity: sha512-54qr8kg/6ilcxd+0V3h9rjT4qmjc0CccMVWrjOEM/pEcUzt8X62HfBSeZfT2ECpM7104mk4yfQXkosY8Quptug==}
    engines: {node: '>=12'}
    cpu: [arm64]
    os: [linux]
    requiresBuild: true
    dev: true
    optional: true

  /esbuild-linux-mips64le/0.14.50:
    resolution: {integrity: sha512-ygo31Vxn/WrmjKCHkBoutOlFG5yM9J2UhzHb0oWD9O61dGg+Hzjz9hjf5cmM7FBhAzdpOdEWHIrVOg2YAi6rTw==}
    engines: {node: '>=12'}
    cpu: [mips64el]
    os: [linux]
    requiresBuild: true
    dev: true
    optional: true

  /esbuild-linux-mips64le/0.15.18:
    resolution: {integrity: sha512-Mk6Ppwzzz3YbMl/ZZL2P0q1tnYqh/trYZ1VfNP47C31yT0K8t9s7Z077QrDA/guU60tGNp2GOwCQnp+DYv7bxQ==}
    engines: {node: '>=12'}
    cpu: [mips64el]
    os: [linux]
    requiresBuild: true
    dev: true
    optional: true

  /esbuild-linux-ppc64le/0.14.50:
    resolution: {integrity: sha512-xWCKU5UaiTUT6Wz/O7GKP9KWdfbsb7vhfgQzRfX4ahh5NZV4ozZ4+SdzYG8WxetsLy84UzLX3Pi++xpVn1OkFQ==}
    engines: {node: '>=12'}
    cpu: [ppc64]
    os: [linux]
    requiresBuild: true
    dev: true
    optional: true

  /esbuild-linux-ppc64le/0.15.18:
    resolution: {integrity: sha512-b0XkN4pL9WUulPTa/VKHx2wLCgvIAbgwABGnKMY19WhKZPT+8BxhZdqz6EgkqCLld7X5qiCY2F/bfpUUlnFZ9w==}
    engines: {node: '>=12'}
    cpu: [ppc64]
    os: [linux]
    requiresBuild: true
    dev: true
    optional: true

  /esbuild-linux-riscv64/0.14.50:
    resolution: {integrity: sha512-0+dsneSEihZTopoO9B6Z6K4j3uI7EdxBP7YSF5rTwUgCID+wHD3vM1gGT0m+pjCW+NOacU9kH/WE9N686FHAJg==}
    engines: {node: '>=12'}
    cpu: [riscv64]
    os: [linux]
    requiresBuild: true
    dev: true
    optional: true

  /esbuild-linux-riscv64/0.15.18:
    resolution: {integrity: sha512-ba2COaoF5wL6VLZWn04k+ACZjZ6NYniMSQStodFKH/Pu6RxzQqzsmjR1t9QC89VYJxBeyVPTaHuBMCejl3O/xg==}
    engines: {node: '>=12'}
    cpu: [riscv64]
    os: [linux]
    requiresBuild: true
    dev: true
    optional: true

  /esbuild-linux-s390x/0.14.50:
    resolution: {integrity: sha512-tVjqcu8o0P9H4StwbIhL1sQYm5mWATlodKB6dpEZFkcyTI8kfIGWiWcrGmkNGH2i1kBUOsdlBafPxR3nzp3TDA==}
    engines: {node: '>=12'}
    cpu: [s390x]
    os: [linux]
    requiresBuild: true
    dev: true
    optional: true

  /esbuild-linux-s390x/0.15.18:
    resolution: {integrity: sha512-VbpGuXEl5FCs1wDVp93O8UIzl3ZrglgnSQ+Hu79g7hZu6te6/YHgVJxCM2SqfIila0J3k0csfnf8VD2W7u2kzQ==}
    engines: {node: '>=12'}
    cpu: [s390x]
    os: [linux]
    requiresBuild: true
    dev: true
    optional: true

  /esbuild-netbsd-64/0.14.50:
    resolution: {integrity: sha512-0R/glfqAQ2q6MHDf7YJw/TulibugjizBxyPvZIcorH0Mb7vSimdHy0XF5uCba5CKt+r4wjax1mvO9lZ4jiAhEg==}
    engines: {node: '>=12'}
    cpu: [x64]
    os: [netbsd]
    requiresBuild: true
    dev: true
    optional: true

  /esbuild-netbsd-64/0.15.18:
    resolution: {integrity: sha512-98ukeCdvdX7wr1vUYQzKo4kQ0N2p27H7I11maINv73fVEXt2kyh4K4m9f35U1K43Xc2QGXlzAw0K9yoU7JUjOg==}
    engines: {node: '>=12'}
    cpu: [x64]
    os: [netbsd]
    requiresBuild: true
    dev: true
    optional: true

  /esbuild-openbsd-64/0.14.50:
    resolution: {integrity: sha512-7PAtmrR5mDOFubXIkuxYQ4bdNS6XCK8AIIHUiZxq1kL8cFIH5731jPcXQ4JNy/wbj1C9sZ8rzD8BIM80Tqk29w==}
    engines: {node: '>=12'}
    cpu: [x64]
    os: [openbsd]
    requiresBuild: true
    dev: true
    optional: true

  /esbuild-openbsd-64/0.15.18:
    resolution: {integrity: sha512-yK5NCcH31Uae076AyQAXeJzt/vxIo9+omZRKj1pauhk3ITuADzuOx5N2fdHrAKPxN+zH3w96uFKlY7yIn490xQ==}
    engines: {node: '>=12'}
    cpu: [x64]
    os: [openbsd]
    requiresBuild: true
    dev: true
    optional: true

  /esbuild-sunos-64/0.14.50:
    resolution: {integrity: sha512-gBxNY/wyptvD7PkHIYcq7se6SQEXcSC8Y7mE0FJB+CGgssEWf6vBPfTTZ2b6BWKnmaP6P6qb7s/KRIV5T2PxsQ==}
    engines: {node: '>=12'}
    cpu: [x64]
    os: [sunos]
    requiresBuild: true
    dev: true
    optional: true

  /esbuild-sunos-64/0.15.18:
    resolution: {integrity: sha512-On22LLFlBeLNj/YF3FT+cXcyKPEI263nflYlAhz5crxtp3yRG1Ugfr7ITyxmCmjm4vbN/dGrb/B7w7U8yJR9yw==}
    engines: {node: '>=12'}
    cpu: [x64]
    os: [sunos]
    requiresBuild: true
    dev: true
    optional: true

  /esbuild-windows-32/0.14.50:
    resolution: {integrity: sha512-MOOe6J9cqe/iW1qbIVYSAqzJFh0p2LBLhVUIWdMVnNUNjvg2/4QNX4oT4IzgDeldU+Bym9/Tn6+DxvUHJXL5Zw==}
    engines: {node: '>=12'}
    cpu: [ia32]
    os: [win32]
    requiresBuild: true
    dev: true
    optional: true

  /esbuild-windows-32/0.15.18:
    resolution: {integrity: sha512-o+eyLu2MjVny/nt+E0uPnBxYuJHBvho8vWsC2lV61A7wwTWC3jkN2w36jtA+yv1UgYkHRihPuQsL23hsCYGcOQ==}
    engines: {node: '>=12'}
    cpu: [ia32]
    os: [win32]
    requiresBuild: true
    dev: true
    optional: true

  /esbuild-windows-64/0.14.50:
    resolution: {integrity: sha512-r/qE5Ex3w1jjGv/JlpPoWB365ldkppUlnizhMxJgojp907ZF1PgLTuW207kgzZcSCXyquL9qJkMsY+MRtaZ5yQ==}
    engines: {node: '>=12'}
    cpu: [x64]
    os: [win32]
    requiresBuild: true
    dev: true
    optional: true

  /esbuild-windows-64/0.15.18:
    resolution: {integrity: sha512-qinug1iTTaIIrCorAUjR0fcBk24fjzEedFYhhispP8Oc7SFvs+XeW3YpAKiKp8dRpizl4YYAhxMjlftAMJiaUw==}
    engines: {node: '>=12'}
    cpu: [x64]
    os: [win32]
    requiresBuild: true
    dev: true
    optional: true

  /esbuild-windows-arm64/0.14.50:
    resolution: {integrity: sha512-EMS4lQnsIe12ZyAinOINx7eq2mjpDdhGZZWDwPZE/yUTN9cnc2Ze/xUTYIAyaJqrqQda3LnDpADKpvLvol6ENQ==}
    engines: {node: '>=12'}
    cpu: [arm64]
    os: [win32]
    requiresBuild: true
    dev: true
    optional: true

  /esbuild-windows-arm64/0.15.18:
    resolution: {integrity: sha512-q9bsYzegpZcLziq0zgUi5KqGVtfhjxGbnksaBFYmWLxeV/S1fK4OLdq2DFYnXcLMjlZw2L0jLsk1eGoB522WXQ==}
    engines: {node: '>=12'}
    cpu: [arm64]
    os: [win32]
    requiresBuild: true
    dev: true
    optional: true

  /esbuild/0.14.50:
    resolution: {integrity: sha512-SbC3k35Ih2IC6trhbMYW7hYeGdjPKf9atTKwBUHqMCYFZZ9z8zhuvfnZihsnJypl74FjiAKjBRqFkBkAd0rS/w==}
    engines: {node: '>=12'}
    hasBin: true
    requiresBuild: true
    optionalDependencies:
      esbuild-android-64: 0.14.50
      esbuild-android-arm64: 0.14.50
      esbuild-darwin-64: 0.14.50
      esbuild-darwin-arm64: 0.14.50
      esbuild-freebsd-64: 0.14.50
      esbuild-freebsd-arm64: 0.14.50
      esbuild-linux-32: 0.14.50
      esbuild-linux-64: 0.14.50
      esbuild-linux-arm: 0.14.50
      esbuild-linux-arm64: 0.14.50
      esbuild-linux-mips64le: 0.14.50
      esbuild-linux-ppc64le: 0.14.50
      esbuild-linux-riscv64: 0.14.50
      esbuild-linux-s390x: 0.14.50
      esbuild-netbsd-64: 0.14.50
      esbuild-openbsd-64: 0.14.50
      esbuild-sunos-64: 0.14.50
      esbuild-windows-32: 0.14.50
      esbuild-windows-64: 0.14.50
      esbuild-windows-arm64: 0.14.50
    dev: true

  /esbuild/0.15.18:
    resolution: {integrity: sha512-x/R72SmW3sSFRm5zrrIjAhCeQSAWoni3CmHEqfQrZIQTM3lVCdehdwuIqaOtfC2slvpdlLa62GYoN8SxT23m6Q==}
    engines: {node: '>=12'}
    hasBin: true
    requiresBuild: true
    optionalDependencies:
      '@esbuild/android-arm': 0.15.18
      '@esbuild/linux-loong64': 0.15.18
      esbuild-android-64: 0.15.18
      esbuild-android-arm64: 0.15.18
      esbuild-darwin-64: 0.15.18
      esbuild-darwin-arm64: 0.15.18
      esbuild-freebsd-64: 0.15.18
      esbuild-freebsd-arm64: 0.15.18
      esbuild-linux-32: 0.15.18
      esbuild-linux-64: 0.15.18
      esbuild-linux-arm: 0.15.18
      esbuild-linux-arm64: 0.15.18
      esbuild-linux-mips64le: 0.15.18
      esbuild-linux-ppc64le: 0.15.18
      esbuild-linux-riscv64: 0.15.18
      esbuild-linux-s390x: 0.15.18
      esbuild-netbsd-64: 0.15.18
      esbuild-openbsd-64: 0.15.18
      esbuild-sunos-64: 0.15.18
      esbuild-windows-32: 0.15.18
      esbuild-windows-64: 0.15.18
      esbuild-windows-arm64: 0.15.18
    dev: true

  /esbuild/0.16.10:
    resolution: {integrity: sha512-z5dIViHoVnw2l+NCJ3zj5behdXjYvXne9gL18OOivCadXDUhyDkeSvEtLcGVAJW2fNmh33TDUpsi704XYlDodw==}
    engines: {node: '>=12'}
    hasBin: true
    requiresBuild: true
    optionalDependencies:
      '@esbuild/android-arm': 0.16.10
      '@esbuild/android-arm64': 0.16.10
      '@esbuild/android-x64': 0.16.10
      '@esbuild/darwin-arm64': 0.16.10
      '@esbuild/darwin-x64': 0.16.10
      '@esbuild/freebsd-arm64': 0.16.10
      '@esbuild/freebsd-x64': 0.16.10
      '@esbuild/linux-arm': 0.16.10
      '@esbuild/linux-arm64': 0.16.10
      '@esbuild/linux-ia32': 0.16.10
      '@esbuild/linux-loong64': 0.16.10
      '@esbuild/linux-mips64el': 0.16.10
      '@esbuild/linux-ppc64': 0.16.10
      '@esbuild/linux-riscv64': 0.16.10
      '@esbuild/linux-s390x': 0.16.10
      '@esbuild/linux-x64': 0.16.10
      '@esbuild/netbsd-x64': 0.16.10
      '@esbuild/openbsd-x64': 0.16.10
      '@esbuild/sunos-x64': 0.16.10
      '@esbuild/win32-arm64': 0.16.10
      '@esbuild/win32-ia32': 0.16.10
      '@esbuild/win32-x64': 0.16.10
    dev: false

  /escape-string-regexp/1.0.5:
    resolution: {integrity: sha512-vbRorB5FUQWvla16U8R/qgaFIya2qGzwDrNmCZuYKrbdSUMG6I1ZCGQRefkRVhuOkIGVne7BQ35DSfo1qvJqFg==}
    engines: {node: '>=0.8.0'}
    dev: true
    optional: true

  /estree-walker/2.0.2:
    resolution: {integrity: sha512-Rfkk/Mp/DL7JVje3u18FxFujQlTNR2q6QfMSMB7AvCBx91NGj/ba3kCfza0f6dVDbw7YlRf/nDrn7pQrCCyQ/w==}
    dev: true

  /execa/5.1.1:
    resolution: {integrity: sha512-8uSpZZocAZRBAPIEINJj3Lo9HyGitllczc27Eh5YYojjMFMn8yHMDMaUHE2Jqfq05D/wucwI4JGURyXt1vchyg==}
    engines: {node: '>=10'}
    dependencies:
      cross-spawn: 7.0.3
      get-stream: 6.0.1
      human-signals: 2.1.0
      is-stream: 2.0.1
      merge-stream: 2.0.0
      npm-run-path: 4.0.1
      onetime: 5.1.2
      signal-exit: 3.0.6
      strip-final-newline: 2.0.0

  /fast-glob/3.2.7:
    resolution: {integrity: sha512-rYGMRwip6lUMvYD3BTScMwT1HtAs2d71SMv66Vrxs0IekGZEjhM0pcMfjQPnknBt2zeCwQMEupiN02ZP4DiT1Q==}
    engines: {node: '>=8'}
    dependencies:
      '@nodelib/fs.stat': 2.0.5
      '@nodelib/fs.walk': 1.2.8
      glob-parent: 5.1.2
      merge2: 1.4.1
      micromatch: 4.0.4

  /fastq/1.13.0:
    resolution: {integrity: sha512-YpkpUnK8od0o1hmeSc7UUs/eB/vIPWJYjKck2QKIzAf71Vm1AAQ3EbuZB3g2JIy+pg+ERD0vqI79KyZiB2e2Nw==}
    dependencies:
      reusify: 1.0.4

  /fill-range/7.0.1:
    resolution: {integrity: sha512-qOo9F+dMUmC2Lcb4BbVvnKJxTPjCm+RRpe4gDuGrzkL7mEVl/djYSu2OdQ2Pa302N4oqkSg9ir6jaLWJ2USVpQ==}
    engines: {node: '>=8'}
    dependencies:
      to-regex-range: 5.0.1

  /flat/5.0.2:
    resolution: {integrity: sha512-b6suED+5/3rTpUBdG1gupIl8MPFCAMA0QXwmljLhvCUKcUvdE4gWky9zpuGCcXHOsz4J9wPGNWq6OKpmIzz3hQ==}
    hasBin: true
    dev: true

  /fs-extra/10.0.0:
    resolution: {integrity: sha512-C5owb14u9eJwizKGdchcDUQeFtlSHHthBk8pbX9Vc1PFZrLombudjDnNns88aYslCyF6IY5SUw3Roz6xShcEIQ==}
    engines: {node: '>=12'}
    dependencies:
      graceful-fs: 4.2.8
      jsonfile: 6.1.0
      universalify: 2.0.0
    dev: true

  /fs.realpath/1.0.0:
    resolution: {integrity: sha1-FQStJSMVjKpA20onh8sBQRmU6k8=}

  /fsevents/2.3.2:
    resolution: {integrity: sha512-xiqMQR4xAeHTuB9uWm+fFRcIOgKBMiOBP+eXiyT7jsgVCq1bkVygt00oASowB7EdtpOHaaPgKt812P9ab+DDKA==}
    engines: {node: ^8.16.0 || ^10.6.0 || >=11.0.0}
    os: [darwin]
    requiresBuild: true
    optional: true

  /function-bind/1.1.1:
    resolution: {integrity: sha512-yIovAzMX49sF8Yl58fSCWJ5svSLuaibPxXQJFLmBObTuCr0Mf1KiPopGM9NiFjiYBCbfaa2Fh6breQ6ANVTI0A==}
    dev: true

  /get-func-name/2.0.0:
    resolution: {integrity: sha512-Hm0ixYtaSZ/V7C8FJrtZIuBBI+iSgL+1Aq82zSu8VQNB4S3Gk8e7Qs3VwBDJAhmRZcFqkl3tQu36g/Foh5I5ig==}
    dev: true

  /get-stream/6.0.1:
    resolution: {integrity: sha512-ts6Wi+2j3jQjqi70w5AlN8DFnkSwC+MqmxEzdEALB2qXZYV3X/b1CTfgPLGJNMeAWxdPfU8FO1ms3NUfaHCPYg==}
    engines: {node: '>=10'}

  /glob-parent/5.1.2:
    resolution: {integrity: sha512-AOIgSQCepiJYwP3ARnGx+5VnTu2HBYdzbGP45eLw1vr3zB3vZLeyed1sC9hnbcOc9/SrMyM5RPQrkGz4aS9Zow==}
    engines: {node: '>= 6'}
    dependencies:
      is-glob: 4.0.3

  /glob/7.1.6:
    resolution: {integrity: sha512-LwaxwyZ72Lk7vZINtNNrywX0ZuLyStrdDtabefZKAY5ZGJhVtgdznluResxNmPitE0SAO+O26sWTHeKSI2wMBA==}
    dependencies:
      fs.realpath: 1.0.0
      inflight: 1.0.6
      inherits: 2.0.4
      minimatch: 3.0.4
      once: 1.4.0
      path-is-absolute: 1.0.1

  /globby/11.0.4:
    resolution: {integrity: sha512-9O4MVG9ioZJ08ffbcyVYyLOJLk5JQ688pJ4eMGLpdWLHq/Wr1D9BlriLQyL0E+jbkuePVZXYFj47QM/v093wHg==}
    engines: {node: '>=10'}
    dependencies:
      array-union: 2.1.0
      dir-glob: 3.0.1
      fast-glob: 3.2.7
      ignore: 5.1.9
      merge2: 1.4.1
      slash: 3.0.0

  /graceful-fs/4.2.8:
    resolution: {integrity: sha512-qkIilPUYcNhJpd33n0GBXTB1MMPp14TxEsEs0pTrsSVucApsYzW5V+Q8Qxhik6KU3evy+qkAAowTByymK0avdg==}
    dev: true

  /has-flag/3.0.0:
    resolution: {integrity: sha512-sKJf1+ceQBr4SMkvQnBDNDtf4TXpVhVGateu0t918bl30FnbE2m4vNLX+VWe/dpjlb+HugGYzW7uQXH98HPEYw==}
    engines: {node: '>=4'}
    dev: true
    optional: true

  /has/1.0.3:
    resolution: {integrity: sha512-f2dvO0VU6Oej7RkWJGrehjbzMAjFp5/VKPp5tTpWIV4JHHZK1/BxbFRtf/siA2SWTe09caDmVtYYzWEIbBS4zw==}
    engines: {node: '>= 0.4.0'}
    dependencies:
      function-bind: 1.1.1
    dev: true

  /human-signals/2.1.0:
    resolution: {integrity: sha512-B4FFZ6q/T2jhhksgkbEW3HBvWIfDW85snkQgawt07S7J5QXTk6BkNV+0yAeZrM5QpMAdYlocGoljn0sJ/WQkFw==}
    engines: {node: '>=10.17.0'}

  /ignore/5.1.9:
    resolution: {integrity: sha512-2zeMQpbKz5dhZ9IwL0gbxSW5w0NK/MSAMtNuhgIHEPmaU3vPdKPL0UdvUCXs5SS4JAwsBxysK5sFMW8ocFiVjQ==}
    engines: {node: '>= 4'}

  /import-cwd/3.0.0:
    resolution: {integrity: sha512-4pnzH16plW+hgvRECbDWpQl3cqtvSofHWh44met7ESfZ8UZOWWddm8hEyDTqREJ9RbYHY8gi8DqmaelApoOGMg==}
    engines: {node: '>=8'}
    dependencies:
      import-from: 3.0.0

  /import-from/3.0.0:
    resolution: {integrity: sha512-CiuXOFFSzkU5x/CR0+z7T91Iht4CXgfCxVOFRhh2Zyhg5wOpWvvDLQUsWl+gcN+QscYBjez8hDCt85O7RLDttQ==}
    engines: {node: '>=8'}
    dependencies:
      resolve-from: 5.0.0

  /inflight/1.0.6:
    resolution: {integrity: sha1-Sb1jMdfQLQwJvJEKEHW6gWW1bfk=}
    dependencies:
      once: 1.4.0
      wrappy: 1.0.2

  /inherits/2.0.4:
    resolution: {integrity: sha512-k/vGaX4/Yla3WzyMCvTQOXYeIHvqOKtnqBduzTHpzpQZzAskKMhZ2K+EnBiSM9zGSoIFeMpXKxa4dYeZIQqewQ==}

  /is-binary-path/2.1.0:
    resolution: {integrity: sha512-ZMERYes6pDydyuGidse7OsHxtbI7WVeUEozgR/g7rd0xUimYNlvZRE/K2MgZTjWy725IfelLeVcEM97mmtRGXw==}
    engines: {node: '>=8'}
    dependencies:
      binary-extensions: 2.2.0

  /is-core-module/2.8.0:
    resolution: {integrity: sha512-vd15qHsaqrRL7dtH6QNuy0ndJmRDrS9HAM1CAiSifNUFv4x1a0CCVsj18hJ1mShxIG6T2i1sO78MkP56r0nYRw==}
    dependencies:
      has: 1.0.3
    dev: true

  /is-core-module/2.9.0:
    resolution: {integrity: sha512-+5FPy5PnwmO3lvfMb0AsoPaBG+5KHUI0wYFXOtYPnVVVspTFUuMZNfNaNVRt3FZadstu2c8x23vykRW/NBoU6A==}
    dependencies:
      has: 1.0.3
    dev: true

  /is-extglob/2.1.1:
    resolution: {integrity: sha1-qIwCU1eR8C7TfHahueqXc8gz+MI=}
    engines: {node: '>=0.10.0'}

  /is-glob/4.0.3:
    resolution: {integrity: sha512-xelSayHH36ZgE7ZWhli7pW34hNbNl8Ojv5KVmkJD4hBdD3th8Tfk9vYasLM+mXWOZhFkgZfxhLSnrwRr4elSSg==}
    engines: {node: '>=0.10.0'}
    dependencies:
      is-extglob: 2.1.1

  /is-number/7.0.0:
    resolution: {integrity: sha512-41Cifkg6e8TylSpdtTpeLVMqvSBEVzTttHvERD741+pnZ8ANv0004MRL43QKPDlK9cGvNp6NZWZUBlbGXYxxng==}
    engines: {node: '>=0.12.0'}

  /is-stream/2.0.1:
    resolution: {integrity: sha512-hFoiJiTl63nn+kstHGBtewWSKnQLpyb155KHheA1l39uvtO9nWIop1p3udqPcUd/xbF1VLMO4n7OI6p7RbngDg==}
    engines: {node: '>=8'}

  /isexe/2.0.0:
    resolution: {integrity: sha1-6PvzdNxVb/iUehDcsFctYz8s+hA=}

  /joycon/3.0.1:
    resolution: {integrity: sha512-SJcJNBg32dGgxhPtM0wQqxqV0ax9k/9TaUskGDSJkSFSQOEWWvQ3zzWdGQRIUry2j1zA5+ReH13t0Mf3StuVZA==}
    engines: {node: '>=10'}

  /js-tokens/4.0.0:
    resolution: {integrity: sha512-RdJUflcE3cUzKiMqQgsCu06FPu9UdIJO0beYbPhHN4k6apgJtifcoCtT9bcxOpYBtpD2kCM6Sbzg4CausW/PKQ==}
    dev: true
    optional: true

  /json5/1.0.1:
    resolution: {integrity: sha512-aKS4WQjPenRxiQsC93MNfjx+nbF4PAdYzmd/1JIj8HYzqfbu86beTuNgXDzPknWk0n0uARlyewZo4s++ES36Ow==}
    hasBin: true
    dependencies:
      minimist: 1.2.5
    dev: true

  /jsonfile/6.1.0:
    resolution: {integrity: sha512-5dgndWOriYSm5cnYaJNhalLNDKOqFwyDB/rr1E9ZsGciGvKPs8R2xYGCacuf3z6K1YKDz182fd+fY3cn3pMqXQ==}
    dependencies:
      universalify: 2.0.0
    optionalDependencies:
      graceful-fs: 4.2.8
    dev: true

  /lilconfig/2.0.4:
    resolution: {integrity: sha512-bfTIN7lEsiooCocSISTWXkiWJkRqtL9wYtYy+8EK3Y41qh3mpwPU0ycTOgjdY9ErwXCc8QyrQp82bdL0Xkm9yA==}
    engines: {node: '>=10'}

  /lines-and-columns/1.2.4:
    resolution: {integrity: sha512-7ylylesZQ/PV29jhEDl3Ufjo6ZX7gCqJr5F7PKrqc93v7fzSymt1BpwEU8nAUXs8qzzvqhbjhK5QZg6Mt/HkBg==}

  /load-tsconfig/0.2.2:
    resolution: {integrity: sha512-9B4XOMjNhphRmXg3YHFnpgEH5fmYKofXJ7M6sLkRcfJ5DcuPiStlQ1Or+1Rv/aML716kQ9Q+C9zJGUcfMYiq4Q==}
    engines: {node: ^12.20.0 || ^14.13.1 || >=16.0.0}

  /local-pkg/0.4.2:
    resolution: {integrity: sha512-mlERgSPrbxU3BP4qBqAvvwlgW4MTg78iwJdGGnv7kibKjWcJksrG3t6LB5lXI93wXRDvG4NpUgJFmTG4T6rdrg==}
    engines: {node: '>=14'}
    dev: true

  /lodash.sortby/4.7.0:
    resolution: {integrity: sha1-7dFMgk4sycHgsKG0K7UhBRakJDg=}

  /loupe/2.3.1:
    resolution: {integrity: sha512-EN1D3jyVmaX4tnajVlfbREU4axL647hLec1h/PXAb8CPDMJiYitcWF2UeLVNttRqaIqQs4x+mRvXf+d+TlDrCA==}
    dependencies:
      get-func-name: 2.0.0
    dev: true

  /magic-string/0.22.5:
    resolution: {integrity: sha512-oreip9rJZkzvA8Qzk9HFs8fZGF/u7H/gtrE8EN6RjKJ9kh2HlC+yQ2QezifqTZfGyiuAV0dRv5a+y/8gBb1m9w==}
    dependencies:
      vlq: 0.2.3
    dev: true

  /magic-string/0.26.7:
    resolution: {integrity: sha512-hX9XH3ziStPoPhJxLq1syWuZMxbDvGNbVchfrdCtanC7D13888bMFow61x8axrx+GfHLtVeAx2kxL7tTGRl+Ow==}
    engines: {node: '>=12'}
    dependencies:
      sourcemap-codec: 1.4.8
    dev: true

  /merge-stream/2.0.0:
    resolution: {integrity: sha512-abv/qOcuPfk3URPfDzmZU1LKmuw8kT+0nIHvKrKgFrwifol/doWcdA4ZqsWQ8ENrFKkd67Mfpo/LovbIUsbt3w==}

  /merge2/1.4.1:
    resolution: {integrity: sha512-8q7VEgMJW4J8tcfVPy8g09NcQwZdbwFEqhe/WZkoIzjn/3TGDwtOCYtXGxA3O8tPzpczCCDgv+P2P5y00ZJOOg==}
    engines: {node: '>= 8'}

  /micromatch/4.0.4:
    resolution: {integrity: sha512-pRmzw/XUcwXGpD9aI9q/0XOwLNygjETJ8y0ao0wdqprrzDa4YnxLcz7fQRZr8voh8V10kGhABbNcHVk5wHgWwg==}
    engines: {node: '>=8.6'}
    dependencies:
      braces: 3.0.2
      picomatch: 2.3.0

  /mimic-fn/2.1.0:
    resolution: {integrity: sha512-OqbOk5oEQeAZ8WXWydlu9HJjz9WVdEIvamMCcXmuqUYjTknH/sqsWvhQ3vgwKFRR1HpjvNBKQ37nbJgYzGqGcg==}
    engines: {node: '>=6'}

  /minimatch/3.0.4:
    resolution: {integrity: sha512-yJHVQEhyqPLUTgt9B83PXu6W3rx4MvvHvSUvToogpwoGDOUQ+yDrR0HRot+yOCdCO7u4hX3pWft6kWBBcqh0UA==}
    dependencies:
      brace-expansion: 1.1.11

  /minimist/1.2.5:
    resolution: {integrity: sha512-FM9nNUYrRBAELZQT3xeZQ7fmMOBg6nWNmJKTcgsJeaLstP/UODVpGsr5OhXhhXg6f+qtJ8uiZ+PUxkDWcgIXLw==}
    dev: true

  /ms/2.1.2:
    resolution: {integrity: sha512-sGkPx+VjMtmA6MX27oA4FBFELFCZZ4S4XqeGOXCv68tT+jb3vk/RyaKWP0PTKyWtmLSM0b+adUTEvbs1PEaH2w==}

  /mz/2.7.0:
    resolution: {integrity: sha512-z81GNO7nnYMEhrGh9LeymoE4+Yr0Wn5McHIZMK5cfQCl+NDX08sCZgUc9/6MHni9IWuFLm1Z3HTCXu2z9fN62Q==}
    dependencies:
      any-promise: 1.3.0
      object-assign: 4.1.1
      thenify-all: 1.6.0

  /nanoid/3.3.1:
    resolution: {integrity: sha512-n6Vs/3KGyxPQd6uO0eH4Bv0ojGSUvuLlIHtC3Y0kEO23YRge8H9x1GCzLn28YX0H66pMkxuaeESFq4tKISKwdw==}
    engines: {node: ^10 || ^12 || ^13.7 || ^14 || >=15.0.1}
    hasBin: true
    dev: true

  /nanoid/3.3.4:
    resolution: {integrity: sha512-MqBkQh/OHTS2egovRtLk45wEyNXwF+cokD+1YPf9u5VfJiRdAiRwB2froX5Co9Rh20xs4siNPm8naNotSD6RBw==}
    engines: {node: ^10 || ^12 || ^13.7 || ^14 || >=15.0.1}
    hasBin: true
    dev: true

  /node-modules-regexp/1.0.0:
    resolution: {integrity: sha1-jZ2+KJZKSsVxLpExZCEHxx6Q7EA=}
    engines: {node: '>=0.10.0'}

  /normalize-path/3.0.0:
    resolution: {integrity: sha512-6eZs5Ls3WtCisHWp9S2GUy8dqkpGi4BVSz3GaqiE6ezub0512ESztXUwUB6C6IKbQkY2Pnb/mD4WYojCRwcwLA==}
    engines: {node: '>=0.10.0'}

  /npm-run-path/4.0.1:
    resolution: {integrity: sha512-S48WzZW777zhNIrn7gxOlISNAqi9ZC/uQFnRdbeIHhZhCA6UqpkOT8T1G7BvfdgP4Er8gF4sUbaS0i7QvIfCWw==}
    engines: {node: '>=8'}
    dependencies:
      path-key: 3.1.1

  /object-assign/4.1.1:
    resolution: {integrity: sha1-IQmtx5ZYh8/AXLvUQsrIv7s2CGM=}
    engines: {node: '>=0.10.0'}

  /once/1.4.0:
    resolution: {integrity: sha1-WDsap3WWHUsROsF9nFC6753Xa9E=}
    dependencies:
      wrappy: 1.0.2

  /onetime/5.1.2:
    resolution: {integrity: sha512-kbpaSSGJTWdAY5KPVeMOKXSrPtr8C8C7wodJbcsd51jRnmD+GZu8Y0VoU6Dm5Z4vWr0Ig/1NKuWRKf7j5aaYSg==}
    engines: {node: '>=6'}
    dependencies:
      mimic-fn: 2.1.0

  /path-is-absolute/1.0.1:
    resolution: {integrity: sha1-F0uSaHNVNP+8es5r9TpanhtcX18=}
    engines: {node: '>=0.10.0'}

  /path-key/3.1.1:
    resolution: {integrity: sha512-ojmeN0qd+y0jszEtoY48r0Peq5dwMEkIlCOu6Q5f41lfkswXuKtYrhgoTpLnyIcHm24Uhqx+5Tqm2InSwLhE6Q==}
    engines: {node: '>=8'}

  /path-parse/1.0.7:
    resolution: {integrity: sha512-LDJzPVEEEPR+y48z93A0Ed0yXb8pAByGWo/k5YYdYgpY2/2EsOsksJrq7lOHxryrVOn1ejG6oAp8ahvOIQD8sw==}
    dev: true

  /path-type/4.0.0:
    resolution: {integrity: sha512-gDKb8aZMDeD/tZWs9P6+q0J9Mwkdl6xMV8TjnGP3qJVJ06bdMgkbBlLU8IdfOsIsFz2BW1rNVT3XuNEl8zPAvw==}
    engines: {node: '>=8'}

  /pathval/1.1.1:
    resolution: {integrity: sha512-Dp6zGqpTdETdR63lehJYPeIOqpiNBNtc7BpWSLrOje7UaIsE5aY92r/AunQA7rsXvet3lrJ3JnZX29UPTKXyKQ==}
    dev: true

  /picocolors/1.0.0:
    resolution: {integrity: sha512-1fygroTLlHu66zi26VoTDv8yRgm0Fccecssto+MhsZ0D/DGW2sm8E8AjW7NU5VVTRt5GxbeZ5qBuJr+HyLYkjQ==}
    dev: true

  /picomatch/2.3.0:
    resolution: {integrity: sha512-lY1Q/PiJGC2zOv/z391WOTD+Z02bCgsFfvxoXXf6h7kv9o+WmsmzYqrAwY63sNgOxE4xEdq0WyUnXfKeBrSvYw==}
    engines: {node: '>=8.6'}

  /picomatch/2.3.1:
    resolution: {integrity: sha512-JU3teHTNjmE2VCGFzuY8EXzCDVwEqB2a8fsIvwaStHhAWJEeVd1o1QD80CU6+ZdEXXSLbSsuLwJjkCBWqRQUVA==}
    engines: {node: '>=8.6'}
    dev: true

  /pirates/4.0.1:
    resolution: {integrity: sha512-WuNqLTbMI3tmfef2TKxlQmAiLHKtFhlsCZnPIpuv2Ow0RDVO8lfy1Opf4NUzlMXLjPl+Men7AuVdX6TA+s+uGA==}
    engines: {node: '>= 6'}
    dependencies:
      node-modules-regexp: 1.0.0

  /postcss-load-config/3.1.0:
    resolution: {integrity: sha512-ipM8Ds01ZUophjDTQYSVP70slFSYg3T0/zyfII5vzhN6V57YSxMgG5syXuwi5VtS8wSf3iL30v0uBdoIVx4Q0g==}
    engines: {node: '>= 10'}
    peerDependencies:
      ts-node: '>=9.0.0'
    peerDependenciesMeta:
      ts-node:
        optional: true
    dependencies:
      import-cwd: 3.0.0
      lilconfig: 2.0.4
      yaml: 1.10.2

  /postcss-simple-vars/6.0.3_postcss@8.4.12:
    resolution: {integrity: sha512-fkNn4Zio8vN4vIig9IFdb8lVlxWnYR769RgvxCM6YWlFKie/nQaOcaMMMFz/s4gsfHW4/5bJW+i57zD67mQU7g==}
    engines: {node: '>=10.0'}
    peerDependencies:
      postcss: ^8.2.1
    dependencies:
      postcss: 8.4.12
    dev: true

  /postcss/8.4.12:
    resolution: {integrity: sha512-lg6eITwYe9v6Hr5CncVbK70SoioNQIq81nsaG86ev5hAidQvmOeETBqs7jm43K2F5/Ley3ytDtriImV6TpNiSg==}
    engines: {node: ^10 || ^12 || >=14}
    dependencies:
      nanoid: 3.3.1
      picocolors: 1.0.0
      source-map-js: 1.0.2
    dev: true

  /postcss/8.4.14:
    resolution: {integrity: sha512-E398TUmfAYFPBSdzgeieK2Y1+1cpdxJx8yXbK/m57nRhKSmk1GB2tO4lbLBtlkfPQTDKfe4Xqv1ASWPpayPEig==}
    engines: {node: ^10 || ^12 || >=14}
    dependencies:
      nanoid: 3.3.4
      picocolors: 1.0.0
      source-map-js: 1.0.2
    dev: true

  /prettier/2.5.1:
    resolution: {integrity: sha512-vBZcPRUR5MZJwoyi3ZoyQlc1rXeEck8KgeC9AwwOn+exuxLxq5toTRDTSaVrXHxelDMHy9zlicw8u66yxoSUFg==}
    engines: {node: '>=10.13.0'}
    hasBin: true
    dev: true

  /punycode/2.1.1:
    resolution: {integrity: sha512-XRsRjdf+j5ml+y/6GKHPZbrF/8p2Yga0JPtdqTIY2Xe5ohJPD9saDJJLPvp9+NSBprVvevdXZybnj2cv8OEd0A==}
    engines: {node: '>=6'}

  /queue-microtask/1.2.3:
    resolution: {integrity: sha512-NuaNSa6flKT5JaSYQzJok04JzTL1CA6aGhv5rfLW3PgqA+M2ChpZQnAC8h8i4ZFkBS8X5RqkDBHA7r4hej3K9A==}

  /readdirp/3.6.0:
    resolution: {integrity: sha512-hOS089on8RduqdbhvQ5Z37A0ESjsqz6qnRcffsMU3495FuTdqSm+7bhJ29JvIOsBDEEnan5DPu9t3To9VRlMzA==}
    engines: {node: '>=8.10.0'}
    dependencies:
      picomatch: 2.3.0

  /resolve-from/5.0.0:
    resolution: {integrity: sha512-qYg9KP24dD5qka9J47d0aVky0N+b4fTU89LN9iDnjB5waksiC49rvMB0PrUJQGoTmH50XPiqOvAjDfaijGxYZw==}
    engines: {node: '>=8'}

  /resolve/1.20.0:
    resolution: {integrity: sha512-wENBPt4ySzg4ybFQW2TT1zMQucPK95HSh/nq2CFTZVOGut2+pQvSsgtda4d26YrYcr067wjbmzOG8byDPBX63A==}
    dependencies:
      is-core-module: 2.8.0
      path-parse: 1.0.7
    dev: true

  /resolve/1.22.1:
    resolution: {integrity: sha512-nBpuuYuY5jFsli/JIs1oldw6fOQCBioohqWZg/2hiaOybXOft4lonv85uDOKXdf8rhyK159cxU5cDcK/NKk8zw==}
    hasBin: true
    dependencies:
      is-core-module: 2.9.0
      path-parse: 1.0.7
      supports-preserve-symlinks-flag: 1.0.0
    dev: true

  /reusify/1.0.4:
    resolution: {integrity: sha512-U9nH88a3fc/ekCF1l0/UP1IosiuIjyTh7hBvXVMHYgVcfGvt897Xguj2UOLDeI5BG2m7/uwyaLVT6fbtCwTyzw==}
    engines: {iojs: '>=1.0.0', node: '>=0.10.0'}

<<<<<<< HEAD
  /rollup-plugin-dts/5.1.0_mwekjofbfztuuh2kb3ofhfbyx4:
    resolution: {integrity: sha512-R+4cVEhu9LfAlR1hqp1D67nO5hsiYFSsbVa2Uj/xchN6WxN4Ct9VjuEP1mw7f4dKJR5rj+OtjUz5cVINX51eFA==}
=======
  /rollup-plugin-dts/5.0.0_6mx6ustgc2aounvoqse2mdo3uy:
    resolution: {integrity: sha512-OO8ayCvuJCKaQSShyVTARxGurVVk4ulzbuvz+0zFd1f93vlnWFU5pBMT7HFeS6uj7MvvZLx4kUAarGATSU1+Ng==}
>>>>>>> 14ad4bd5
    engines: {node: '>=v14'}
    peerDependencies:
      rollup: ^3.0.0
      typescript: ^4.1
    dependencies:
      magic-string: 0.26.7
      rollup: 3.8.1
      typescript: 4.6.3
    optionalDependencies:
      '@babel/code-frame': 7.18.6
    dev: true

  /rollup-plugin-hashbang/2.2.2:
    resolution: {integrity: sha512-Yxw9ogeK3KncG1e4CvK0I0IKVBNeJP+DTZS3bExGTfGjw0WP1C7xxbY7LtRd8IKx4fFf53hz7XR1XG7UV6xqCw==}
    engines: {node: '>=6'}
    dependencies:
      magic-string: 0.22.5
    dev: true

  /rollup/2.77.0:
    resolution: {integrity: sha512-vL8xjY4yOQEw79DvyXLijhnhh+R/O9zpF/LEgkCebZFtb6ELeN9H3/2T0r8+mp+fFTBHZ5qGpOpW2ela2zRt3g==}
    engines: {node: '>=10.0.0'}
    hasBin: true
    optionalDependencies:
      fsevents: 2.3.2
    dev: true

  /rollup/3.8.1:
    resolution: {integrity: sha512-4yh9eMW7byOroYcN8DlF9P/2jCpu6txVIHjEqquQVSx7DI0RgyCCN3tjrcy4ra6yVtV336aLBB3v2AarYAxePQ==}
    engines: {node: '>=14.18.0', npm: '>=8.0.0'}
    hasBin: true
    optionalDependencies:
      fsevents: 2.3.2

  /run-parallel/1.2.0:
    resolution: {integrity: sha512-5l4VyZR86LZ/lDxZTR6jqL8AFE2S0IFLMP26AbjsLVADxHdhB/c0GUsH+y39UfCi3dzz8OlQuPmnaJOMoDHQBA==}
    dependencies:
      queue-microtask: 1.2.3

  /shebang-command/2.0.0:
    resolution: {integrity: sha512-kHxr2zZpYtdmrN1qDjrrX/Z1rR1kG8Dx+gkpK1G4eXmvXswmcE1hTWBWYUzlraYw1/yZp6YuDY77YtvbN0dmDA==}
    engines: {node: '>=8'}
    dependencies:
      shebang-regex: 3.0.0

  /shebang-regex/3.0.0:
    resolution: {integrity: sha512-7++dFhtcx3353uBaq8DDR4NuxBetBzC7ZQOhmTQInHEd6bSrXdiEyzCvG07Z44UYdLShWUyXt5M/yhz8ekcb1A==}
    engines: {node: '>=8'}

  /signal-exit/3.0.6:
    resolution: {integrity: sha512-sDl4qMFpijcGw22U5w63KmD3cZJfBuFlVNbVMKje2keoKML7X2UzWbc4XrmEbDwg0NXJc3yv4/ox7b+JWb57kQ==}

  /slash/3.0.0:
    resolution: {integrity: sha512-g9Q1haeby36OSStwb4ntCGGGaKsaVSjQ68fBxoQcutl5fS1vuY18H3wSt3jFyFtrkx+Kz0V1G85A4MyAdDMi2Q==}
    engines: {node: '>=8'}

  /source-map-js/1.0.2:
    resolution: {integrity: sha512-R0XvVJ9WusLiqTCEiGCmICCMplcCkIwwR11mOSD9CR5u+IXYdiseeEuXCVAjS54zqwkLcPNnmU4OeJ6tUrWhDw==}
    engines: {node: '>=0.10.0'}
    dev: true

  /source-map-support/0.5.21:
    resolution: {integrity: sha512-uBHU3L3czsIyYXKX88fdrGovxdSCoTGDRZ6SYXtSRxLZUzHg5P/66Ht6uoUlHu9EZod+inXhKo3qQgwXUT/y1w==}
    dependencies:
      buffer-from: 1.1.2
      source-map: 0.6.1
    dev: true

  /source-map/0.6.1:
    resolution: {integrity: sha512-UjgapumWlbMhkBgzT7Ykc5YXUT46F0iKu8SGXq0bcwP5dz/h0Plj6enJqjz1Zbq2l5WaqYnrVbwWOWMyF3F47g==}
    engines: {node: '>=0.10.0'}
    dev: true

  /source-map/0.8.0-beta.0:
    resolution: {integrity: sha512-2ymg6oRBpebeZi9UUNsgQ89bhx01TcTkmNTGnNO88imTmbSgy4nfujrgVEFKWpMTEGA11EDkTt7mqObTPdigIA==}
    engines: {node: '>= 8'}
    dependencies:
      whatwg-url: 7.1.0

  /sourcemap-codec/1.4.8:
    resolution: {integrity: sha512-9NykojV5Uih4lgo5So5dtw+f0JgJX30KCNI8gwhz2J9A15wD0Ml6tjHKwf6fTSa6fAdVBdZeNOs9eJ71qCk8vA==}
    deprecated: Please use @jridgewell/sourcemap-codec instead
    dev: true

  /strip-bom/3.0.0:
    resolution: {integrity: sha1-IzTBjpx1n3vdVv3vfprj1YjmjtM=}
    engines: {node: '>=4'}
    dev: true

  /strip-final-newline/2.0.0:
    resolution: {integrity: sha512-BrpvfNAE3dcvq7ll3xVumzjKjZQ5tI1sEUIKr3Uoks0XUl45St3FlatVqef9prk4jRDzhW6WZg+3bk93y6pLjA==}
    engines: {node: '>=6'}

  /strip-json-comments/4.0.0:
    resolution: {integrity: sha512-LzWcbfMbAsEDTRmhjWIioe8GcDRl0fa35YMXFoJKDdiD/quGFmjJjdgPjFJJNwCMaLyQqFIDqCdHD2V4HfLgYA==}
    engines: {node: ^12.20.0 || ^14.13.1 || >=16.0.0}
    dev: true

  /sucrase/3.20.3:
    resolution: {integrity: sha512-azqwq0/Bs6RzLAdb4dXxsCgMtAaD2hzmUr4UhSfsxO46JFPAwMnnb441B/qsudZiS6Ylea3JXZe3Q497lsgXzQ==}
    engines: {node: '>=8'}
    hasBin: true
    dependencies:
      commander: 4.1.1
      glob: 7.1.6
      lines-and-columns: 1.2.4
      mz: 2.7.0
      pirates: 4.0.1
      ts-interface-checker: 0.1.13

  /supports-color/5.5.0:
    resolution: {integrity: sha512-QjVjwdXIt408MIiAqCX4oUKsgU2EqAGzs2Ppkm4aQYbjm+ZEWEcW4SfFNTr4uMNZma0ey4f5lgLrkB0aX0QMow==}
    engines: {node: '>=4'}
    dependencies:
      has-flag: 3.0.0
    dev: true
    optional: true

  /supports-preserve-symlinks-flag/1.0.0:
    resolution: {integrity: sha512-ot0WnXS9fgdkgIcePe6RHNk1WA8+muPa6cSjeR3V8K27q9BB1rTE3R1p7Hv0z1ZyAc8s6Vvv8DIyWf681MAt0w==}
    engines: {node: '>= 0.4'}
    dev: true

  /svelte/3.46.4:
    resolution: {integrity: sha512-qKJzw6DpA33CIa+C/rGp4AUdSfii0DOTCzj/2YpSKKayw5WGSS624Et9L1nU1k2OVRS9vaENQXp2CVZNU+xvIg==}
    engines: {node: '>= 8'}
    dev: true

  /terser/5.16.0:
    resolution: {integrity: sha512-KjTV81QKStSfwbNiwlBXfcgMcOloyuRdb62/iLFPGBcVNF4EXjhdYBhYHmbJpiBrVxZhDvltE11j+LBQUxEEJg==}
    engines: {node: '>=10'}
    hasBin: true
    dependencies:
      '@jridgewell/source-map': 0.3.2
      acorn: 8.8.1
      commander: 2.20.3
      source-map-support: 0.5.21
    dev: true

  /thenify-all/1.6.0:
    resolution: {integrity: sha1-GhkY1ALY/D+Y+/I02wvMjMEOlyY=}
    engines: {node: '>=0.8'}
    dependencies:
      thenify: 3.3.1

  /thenify/3.3.1:
    resolution: {integrity: sha512-RVZSIV5IG10Hk3enotrhvz0T9em6cyHBLkH/YAZuKqd8hRkKhSfCGIcP2KUY0EPxndzANBmNllzWPwak+bheSw==}
    dependencies:
      any-promise: 1.3.0

  /tinypool/0.2.4:
    resolution: {integrity: sha512-Vs3rhkUH6Qq1t5bqtb816oT+HeJTXfwt2cbPH17sWHIYKTotQIFPk3tf2fgqRrVyMDVOc1EnPgzIxfIulXVzwQ==}
    engines: {node: '>=14.0.0'}
    dev: true

  /tinyspy/1.0.0:
    resolution: {integrity: sha512-FI5B2QdODQYDRjfuLF+OrJ8bjWRMCXokQPcwKm0W3IzcbUmBNv536cQc7eXGoAuXphZwgx1DFbqImwzz08Fnhw==}
    engines: {node: '>=14.0.0'}
    dev: true

  /to-regex-range/5.0.1:
    resolution: {integrity: sha512-65P7iz6X5yEr1cwcgvQxbbIw7Uk3gOy5dIdtZ4rDveLqhrdJP+Li/Hx6tyK0NEb+2GCyneCMJiGqrADCSNk8sQ==}
    engines: {node: '>=8.0'}
    dependencies:
      is-number: 7.0.0

  /tr46/1.0.1:
    resolution: {integrity: sha1-qLE/1r/SSJUZZ0zN5VujaTtwbQk=}
    dependencies:
      punycode: 2.1.1

  /tree-kill/1.2.2:
    resolution: {integrity: sha512-L0Orpi8qGpRG//Nd+H90vFB+3iHnue1zSSGmNOOCh1GLJ7rUKVwV2HvijphGQS2UmhUZewS9VgvxYIdgr+fG1A==}
    hasBin: true

  /ts-essentials/9.1.2_typescript@4.6.3:
    resolution: {integrity: sha512-EaSmXsAhEiirrTY1Oaa7TSpei9dzuCuFPmjKRJRPamERYtfaGS8/KpOSbjergLz/Y76/aZlV9i/krgzsuWEBbg==}
    peerDependencies:
      typescript: '>=4.1.0'
    dependencies:
      typescript: 4.6.3
    dev: true

  /ts-interface-checker/0.1.13:
    resolution: {integrity: sha512-Y/arvbn+rrz3JCKl9C4kVNfTfSm2/mEp5FSz5EsZSANGPSlQrpRI5M4PKF+mJnE52jOO90PnPSc3Ur3bTQw0gA==}

  /tsconfig-paths/3.12.0:
    resolution: {integrity: sha512-e5adrnOYT6zqVnWqZu7i/BQ3BnhzvGbjEjejFXO20lKIKpwTaupkCPgEfv4GZK1IBciJUEhYs3J3p75FdaTFVg==}
    dependencies:
      '@types/json5': 0.0.29
      json5: 1.0.1
      minimist: 1.2.5
      strip-bom: 3.0.0
    dev: true

  /tsup/6.4.0_ien5tfzdggmpmrmtxysw6xj5lu:
    resolution: {integrity: sha512-4OlbqIK/SF+cJp0mMqPM2pKULvgj/1S2Gm3I1aFoFGIryUOyIqPZBoqKkqVQT6uFtWJ5AHftIv0riXKfHox1zQ==}
    engines: {node: '>=14'}
    hasBin: true
    peerDependencies:
      '@swc/core': ^1
      postcss: ^8.4.12
      typescript: ^4.1.0
    peerDependenciesMeta:
      '@swc/core':
        optional: true
      postcss:
        optional: true
      typescript:
        optional: true
    dependencies:
      '@swc/core': 1.2.218
      bundle-require: 3.1.2_esbuild@0.15.18
      cac: 6.7.12
      chokidar: 3.5.2
      debug: 4.3.4
      esbuild: 0.15.18
      execa: 5.1.1
      globby: 11.0.4
      joycon: 3.0.1
      postcss: 8.4.12
      postcss-load-config: 3.1.0
      resolve-from: 5.0.0
      rollup: 3.8.1
      source-map: 0.8.0-beta.0
      sucrase: 3.20.3
      tree-kill: 1.2.2
      typescript: 4.6.3
    transitivePeerDependencies:
      - supports-color
      - ts-node
    dev: true

  /type-detect/4.0.8:
    resolution: {integrity: sha512-0fr/mIH1dlO+x7TlcMy+bIDqKPsw/70tVyeHW787goQjhmqaZe10uwLujubK9q9Lg6Fiho1KUKDYz0Z7k7g5/g==}
    engines: {node: '>=4'}
    dev: true

  /typescript/4.6.3:
    resolution: {integrity: sha512-yNIatDa5iaofVozS/uQJEl3JRWLKKGJKh6Yaiv0GLGSuhpFJe7P3SbHZ8/yjAHRQwKRoA6YZqlfjXWmVzoVSMw==}
    engines: {node: '>=4.2.0'}
    hasBin: true
    dev: true

  /universalify/2.0.0:
    resolution: {integrity: sha512-hAZsKq7Yy11Zu1DE0OzWjw7nnLZmJZYTDZZyEFHZdUhV8FkH5MCfoU1XMaxXovpyW5nq5scPqq0ZDP9Zyl04oQ==}
    engines: {node: '>= 10.0.0'}
    dev: true

  /vite/3.0.3_terser@5.16.0:
    resolution: {integrity: sha512-sDIpIcl3mv1NUaSzZwiXGEy1ZoWwwC2vkxUHY6yiDacR6zf//ZFuBJrozO62gedpE43pmxnLATNR5IYUdAEkMQ==}
    engines: {node: ^14.18.0 || >=16.0.0}
    hasBin: true
    peerDependencies:
      less: '*'
      sass: '*'
      stylus: '*'
      terser: ^5.4.0
    peerDependenciesMeta:
      less:
        optional: true
      sass:
        optional: true
      stylus:
        optional: true
      terser:
        optional: true
    dependencies:
      esbuild: 0.14.50
      postcss: 8.4.14
      resolve: 1.22.1
      rollup: 2.77.0
      terser: 5.16.0
    optionalDependencies:
      fsevents: 2.3.2
    dev: true

  /vitest/0.21.1_terser@5.16.0:
    resolution: {integrity: sha512-WBIxuFmIDPuK47GO6Lu9eNeRMqHj/FWL3dk73OHH3eyPPWPiu+UB3QHLkLK2PEggCqJW4FaWoWg8R68S7p9+9Q==}
    engines: {node: '>=v14.16.0'}
    hasBin: true
    peerDependencies:
      '@edge-runtime/vm': '*'
      '@vitest/browser': '*'
      '@vitest/ui': '*'
      c8: '*'
      happy-dom: '*'
      jsdom: '*'
    peerDependenciesMeta:
      '@edge-runtime/vm':
        optional: true
      '@vitest/browser':
        optional: true
      '@vitest/ui':
        optional: true
      c8:
        optional: true
      happy-dom:
        optional: true
      jsdom:
        optional: true
    dependencies:
      '@types/chai': 4.3.3
      '@types/chai-subset': 1.3.3
      '@types/node': 14.18.12
      chai: 4.3.6
      debug: 4.3.4
      local-pkg: 0.4.2
      tinypool: 0.2.4
      tinyspy: 1.0.0
      vite: 3.0.3_terser@5.16.0
    transitivePeerDependencies:
      - less
      - sass
      - stylus
      - supports-color
      - terser
    dev: true

  /vlq/0.2.3:
    resolution: {integrity: sha512-DRibZL6DsNhIgYQ+wNdWDL2SL3bKPlVrRiBqV5yuMm++op8W4kGFtaQfCs4KEJn0wBZcHVHJ3eoywX8983k1ow==}
    dev: true

  /wait-for-expect/3.0.2:
    resolution: {integrity: sha512-cfS1+DZxuav1aBYbaO/kE06EOS8yRw7qOFoD3XtjTkYvCvh3zUvNST8DXK/nPaeqIzIv3P3kL3lRJn8iwOiSag==}
    dev: true

  /webidl-conversions/4.0.2:
    resolution: {integrity: sha512-YQ+BmxuTgd6UXZW3+ICGfyqRyHXVlD5GtQr5+qjiNW7bF0cqrzX500HVXPBOvgXb5YnzDd+h0zqyv61KUD7+Sg==}

  /whatwg-url/7.1.0:
    resolution: {integrity: sha512-WUu7Rg1DroM7oQvGWfOiAK21n74Gg+T4elXEQYkOhtyLeWiJFoOGLXPKI/9gzIie9CtwVLm8wtw6YJdKyxSjeg==}
    dependencies:
      lodash.sortby: 4.7.0
      tr46: 1.0.1
      webidl-conversions: 4.0.2

  /which/2.0.2:
    resolution: {integrity: sha512-BLI3Tl1TW3Pvl70l3yq3Y64i+awpwXqsGBYWkkqMtnbXgrMD+yj7rhW0kuEDxzJaYXGjEW5ogapKNMEKNMjibA==}
    engines: {node: '>= 8'}
    hasBin: true
    dependencies:
      isexe: 2.0.0

  /wrappy/1.0.2:
    resolution: {integrity: sha1-tSQ9jz7BqjXxNkYFvA0QNuMKtp8=}

  /yaml/1.10.2:
    resolution: {integrity: sha512-r3vXyErRCYJ7wg28yvBY5VSoAF8ZvlcW9/BwUzEtUsjvX/DKs24dIkuwjtuprwJJHsbyUbLApepYTR1BN4uHrg==}
    engines: {node: '>= 6'}<|MERGE_RESOLUTION|>--- conflicted
+++ resolved
@@ -74,11 +74,7 @@
   postcss-simple-vars: 6.0.3_postcss@8.4.12
   prettier: 2.5.1
   resolve: 1.20.0
-<<<<<<< HEAD
   rollup-plugin-dts: 5.1.0_mwekjofbfztuuh2kb3ofhfbyx4
-=======
-  rollup-plugin-dts: 5.0.0_6mx6ustgc2aounvoqse2mdo3uy
->>>>>>> 14ad4bd5
   rollup-plugin-hashbang: 2.2.2
   strip-json-comments: 4.0.0
   svelte: 3.46.4
@@ -1703,13 +1699,8 @@
     resolution: {integrity: sha512-U9nH88a3fc/ekCF1l0/UP1IosiuIjyTh7hBvXVMHYgVcfGvt897Xguj2UOLDeI5BG2m7/uwyaLVT6fbtCwTyzw==}
     engines: {iojs: '>=1.0.0', node: '>=0.10.0'}
 
-<<<<<<< HEAD
   /rollup-plugin-dts/5.1.0_mwekjofbfztuuh2kb3ofhfbyx4:
     resolution: {integrity: sha512-R+4cVEhu9LfAlR1hqp1D67nO5hsiYFSsbVa2Uj/xchN6WxN4Ct9VjuEP1mw7f4dKJR5rj+OtjUz5cVINX51eFA==}
-=======
-  /rollup-plugin-dts/5.0.0_6mx6ustgc2aounvoqse2mdo3uy:
-    resolution: {integrity: sha512-OO8ayCvuJCKaQSShyVTARxGurVVk4ulzbuvz+0zFd1f93vlnWFU5pBMT7HFeS6uj7MvvZLx4kUAarGATSU1+Ng==}
->>>>>>> 14ad4bd5
     engines: {node: '>=v14'}
     peerDependencies:
       rollup: ^3.0.0
