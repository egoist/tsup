# tsup

Bundle your TypeScript library with no config, powered by [esbuild](https://github.com/evanw/esbuild).

## What can it bundle?

Anything that's supported by Node.js natively, namely `.js`, `.json`, `.mjs`. And TypeScript `.ts`, `.tsx`.

This project is designed for bundling Node.js libraries.

## Install

Install it locally in your project folder:

```bash
npm i tsup -D
# Or Yarn
yarn add tsup --dev
```

You can also install it globally but it's not recommended.

## Usage

### Bundle files

```bash
tsup [...files]
```

Files are written into `./dist`.

You can bundle multiple files in one go:

```bash
tsup src/index.ts src/cli.ts
```

Code splitting is enabled by default and supported in `cjs` and `esm` format.

### Excluding packages


By default tsup bundles all `import`-ed modules but `dependencies` in your `packages.json` are always excluded, you can also use `--external <module>` flag to mark other packages as external.

### Generate declaration file

```bash
tsup index.ts --dts
```

This will emit `./dist/index.js` and `./dist/index.d.ts`.

If you want to bundle types from `node_modules` as well, use the `--dts-bundle` flag instead, which implicitly set `--dts` flag as well. (Note that this is experimental.)

### Bundle formats

Supported format: `esm`, `cjs`, (default) and `iife`.

You can bundle in multiple format in one go:

```bash
tsup src/index.ts --format esm,cjs,iife
```

That will output files in following folder structure:

```bash
dist
├── esm
│   └── index.js
├── iife
│   └── index.js
└── index.js
```

<<<<<<< HEAD
### Watch mode
=======
### What about type checking?

esbuild is fast because it doesn't perform any type checking, you already get type checking from your IDE like VS Code or WebStorm.

Additionally, if you want type checking at build time, you can enable `--dts`, which will run a real TypeScript compiler to generate declaration file so you get type checking as well.

### Run a program
>>>>>>> fb24a545

```bash
tsup src/index.ts --watch
```

---

For more details:

```bash
tsup --help
```

## License

MIT &copy; [EGOIST (Kevin Titor)](https://github.com/sponsors/egoist)<|MERGE_RESOLUTION|>--- conflicted
+++ resolved
@@ -74,21 +74,17 @@
 └── index.js
 ```
 
-<<<<<<< HEAD
 ### Watch mode
-=======
+
+```bash
+tsup src/index.ts --watch
+```
+
 ### What about type checking?
 
 esbuild is fast because it doesn't perform any type checking, you already get type checking from your IDE like VS Code or WebStorm.
 
 Additionally, if you want type checking at build time, you can enable `--dts`, which will run a real TypeScript compiler to generate declaration file so you get type checking as well.
-
-### Run a program
->>>>>>> fb24a545
-
-```bash
-tsup src/index.ts --watch
-```
 
 ---
 
