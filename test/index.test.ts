--- conflicted
+++ resolved
@@ -738,11 +738,7 @@
       }`,
   })
   const contents = await getFileContent('dist/input.js')
-<<<<<<< HEAD
-  expect(contents).toContain(`metadata("design:type"`)
-=======
   expect(contents).toContain(`__metadata("design:type", Function)`)
->>>>>>> 407cec60
 })
 
 test('inject style', async () => {
