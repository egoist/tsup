--- conflicted
+++ resolved
@@ -1255,12 +1255,10 @@
 })
 
 test('custom inject style function', async () => {
-  const { outFiles, getFileContent } = await run(
-    getTestName(),
-    {
-      'input.ts': `import './style.css'`,
-      'style.css': `.hello { color: red }`,
-      'tsup.config.ts': `
+  const { outFiles, getFileContent } = await run(getTestName(), {
+    'input.ts': `import './style.css'`,
+    'style.css': `.hello { color: red }`,
+    'tsup.config.ts': `
         export default {
           entry: ['src/input.ts'],
           minify: true,
@@ -1269,14 +1267,16 @@
             return "__custom_inject_style__(" + css +")";
           }
         }`,
-    },
-  )
+  })
   expect(outFiles).toEqual(['input.js', 'input.mjs'])
-  expect(await getFileContent('dist/input.mjs')).toContain('__custom_inject_style__(`.hello{color:red}\n`)')
-  expect(await getFileContent('dist/input.js')).toContain('__custom_inject_style__(`.hello{color:red}\n`)')
-})
-
-<<<<<<< HEAD
+  expect(await getFileContent('dist/input.mjs')).toContain(
+    '__custom_inject_style__(`.hello{color:red}\n`)'
+  )
+  expect(await getFileContent('dist/input.js')).toContain(
+    '__custom_inject_style__(`.hello{color:red}\n`)'
+  )
+})
+
 test('preserve top-level variable for IIFE format', async () => {
   const { outFiles, getFileContent } = await run(getTestName(), {
     'input.ts': `export default 'foo'`,
@@ -1290,7 +1290,7 @@
   })
   expect(outFiles).toEqual(['input.global.js'])
   expect(await getFileContent('dist/input.global.js')).toMatch(/globalFoo\s*=/)
-=======
+})
 
 test('should load postcss esm config', async () => {
   const { outFiles, getFileContent } = await run(getTestName(), {
@@ -1316,5 +1316,4 @@
 
   expect(outFiles).toEqual(['input.cjs', 'input.css'])
   expect(await getFileContent('dist/input.css')).toContain('color: blue;')
->>>>>>> 2f41663d
 })