import fs from 'node:fs'
import fsp from 'node:fs/promises'
import path from 'node:path'
import { fileURLToPath } from 'node:url'
import { expect } from 'vitest'
<<<<<<< HEAD
import { exec } from 'tinyexec'
import fs from 'fs-extra'
=======
import execa from 'execa'
>>>>>>> e36f4008
import { glob } from 'tinyglobby'

const __dirname = path.dirname(fileURLToPath(import.meta.url))
const cacheDir = path.resolve(__dirname, '.cache')
const bin = path.resolve(__dirname, '../dist/cli-default.js')

export function getTestName() {
  const name = expect
    .getState()
    .currentTestName?.replace(/^[a-z]+/g, '_')
    .replace(/-/g, '_')

  if (!name) {
    throw new Error('No test name')
  }

  return name
}

export async function run(
  title: string,
  files: { [name: string]: string },
  options: {
    entry?: string[]
    flags?: string[]
    env?: Record<string, string>
  } = {},
) {
  const testDir = path.resolve(cacheDir, filenamify(title))

  // Write entry files on disk
  await Promise.all(
    Object.keys(files).map(async (name) => {
      const filePath = path.resolve(testDir, name)
      const parentDir = path.dirname(filePath)
      // Thanks to `recursive: true`, this doesn't fail even if the directory already exists.
      await fsp.mkdir(parentDir, { recursive: true })
      return fsp.writeFile(filePath, files[name], 'utf8')
    }),
  )

  const entry = options.entry || ['input.ts']

  // Run tsup cli
  const processPromise = exec(bin, [...entry, ...(options.flags || [])], {
    nodeOptions: {
      cwd: testDir,
      env: { ...process.env, ...options.env },
    },
  })
  const { stdout, stderr } = await processPromise

  const logs = stdout + stderr
  if (processPromise.exitCode !== 0) {
    throw new Error(logs)
  }

  // Get output
  const outFiles = await glob(['**/*'], {
    cwd: path.resolve(testDir, 'dist'),
  }).then((res) => res.sort())

  return {
    get output() {
      return fs.readFileSync(path.resolve(testDir, 'dist/input.js'), 'utf8')
    },
    outFiles,
    logs,
    outDir: path.resolve(testDir, 'dist'),
    getFileContent(filename: string) {
      return fsp.readFile(path.resolve(testDir, filename), 'utf8')
    },
  }
}

function filenamify(input: string) {
  return input.replace(/[^a-zA-Z0-9]/g, '-')
}<|MERGE_RESOLUTION|>--- conflicted
+++ resolved
@@ -3,12 +3,7 @@
 import path from 'node:path'
 import { fileURLToPath } from 'node:url'
 import { expect } from 'vitest'
-<<<<<<< HEAD
 import { exec } from 'tinyexec'
-import fs from 'fs-extra'
-=======
-import execa from 'execa'
->>>>>>> e36f4008
 import { glob } from 'tinyglobby'
 
 const __dirname = path.dirname(fileURLToPath(import.meta.url))
