{
  "name": "tsup",
  "version": "0.0.0-semantic-release",
  "main": "dist/index.js",
  "bin": {
    "tsup": "dist/cli-default.js",
    "tsup-node": "dist/cli-node.js"
  },
  "types": "dist/index.d.ts",
  "files": [
    "/dist",
    "/assets"
  ],
  "author": "EGOIST",
  "license": "MIT",
  "repository": {
    "url": "https://github.com/egoist/tsup.git"
  },
  "scripts": {
    "dev": "npm run build-fast -- --watch",
    "build": "tsup src/cli-*.ts src/index.ts src/rollup.ts --clean --splitting",
    "prepublishOnly": "npm run build",
    "test": "npm run build && npm run test-only",
    "test-only": "vitest run",
    "build-fast": "npm run build -- --no-dts"
  },
  "dependencies": {
    "bundle-require": "^3.0.2",
    "cac": "^6.7.12",
    "chokidar": "^3.5.1",
    "debug": "^4.3.1",
    "esbuild": "^0.14.25",
    "execa": "^5.0.0",
    "globby": "^11.0.3",
    "joycon": "^3.0.1",
    "postcss-load-config": "^3.0.1",
    "resolve-from": "^5.0.0",
    "rollup": "^2.74.1",
    "source-map": "0.8.0-beta.0",
    "sucrase": "^3.20.3",
    "tree-kill": "^1.2.2"
  },
  "devDependencies": {
    "@rollup/plugin-json": "4.1.0",
<<<<<<< HEAD
    "@swc/core": "1.2.206",
=======
    "@swc/core": "1.2.218",
>>>>>>> 407cec60
    "@types/debug": "4.1.7",
    "@types/flat": "5.0.2",
    "@types/fs-extra": "9.0.13",
    "@types/node": "14.18.12",
    "@types/resolve": "1.20.1",
    "colorette": "2.0.16",
    "consola": "2.15.3",
    "flat": "5.0.2",
    "fs-extra": "10.0.0",
    "postcss": "8.4.12",
    "postcss-simple-vars": "6.0.3",
    "prettier": "2.5.1",
    "resolve": "1.20.0",
    "rollup-plugin-dts": "4.2.1",
    "rollup-plugin-hashbang": "2.2.2",
    "strip-json-comments": "4.0.0",
    "svelte": "3.46.4",
    "ts-essentials": "9.1.2",
    "tsconfig-paths": "3.12.0",
    "tsup": "6.0.1",
    "typescript": "4.6.3",
    "vitest": "0.19.0",
    "wait-for-expect": "3.0.2"
  },
  "peerDependencies": {
    "@swc/core": "^1",
    "postcss": "^8.4.12",
    "typescript": "^4.1.0"
  },
  "peerDependenciesMeta": {
    "typescript": {
      "optional": true
    },
    "postcss": {
      "optional": true
    },
    "@swc/core": {
      "optional": true
    }
  },
  "engines": {
    "node": ">=14"
  }
}<|MERGE_RESOLUTION|>--- conflicted
+++ resolved
@@ -42,11 +42,7 @@
   },
   "devDependencies": {
     "@rollup/plugin-json": "4.1.0",
-<<<<<<< HEAD
-    "@swc/core": "1.2.206",
-=======
     "@swc/core": "1.2.218",
->>>>>>> 407cec60
     "@types/debug": "4.1.7",
     "@types/flat": "5.0.2",
     "@types/fs-extra": "9.0.13",
