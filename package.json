--- conflicted
+++ resolved
@@ -38,11 +38,7 @@
     "joycon": "^3.0.1",
     "postcss-load-config": "^4.0.1",
     "resolve-from": "^5.0.0",
-<<<<<<< HEAD
-    "rollup": "^3.25.0",
-=======
     "rollup": "^4.0.2",
->>>>>>> 690af7b8
     "source-map": "0.8.0-beta.0",
     "sucrase": "^3.20.3",
     "tree-kill": "^1.2.2"
@@ -63,12 +59,7 @@
     "postcss-simple-vars": "6.0.3",
     "prettier": "2.5.1",
     "resolve": "1.20.0",
-<<<<<<< HEAD
-    "rollup-plugin-dts": "6.0.2",
-    "rollup-plugin-hashbang": "3.0.0",
-=======
     "rollup-plugin-dts": "6.1.0",
->>>>>>> 690af7b8
     "sass": "1.62.1",
     "strip-json-comments": "4.0.0",
     "svelte": "3.46.4",
