--- conflicted
+++ resolved
@@ -42,11 +42,7 @@
     "resolve": "^1.17.0",
     "rollup-plugin-hashbang": "^2.2.2",
     "ts-jest": "^26.1.1",
-<<<<<<< HEAD
     "tsup": "^1.5.1",
-=======
-    "tsup": "^1.4.4",
->>>>>>> 555b68af
     "typescript": "^3.9.6"
   }
 }