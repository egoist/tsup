{
  "name": "tsup",
  "version": "0.0.0-semantic-release",
  "description": "Bundle your TypeScript library with no config, powered by esbuild",
  "main": "dist/index.js",
  "bin": {
    "tsup": "dist/cli-default.js",
    "tsup-node": "dist/cli-node.js"
  },
  "types": "dist/index.d.ts",
  "files": [
    "/dist",
    "/assets",
    "/schema.json"
  ],
  "author": "EGOIST",
  "license": "MIT",
  "homepage": "https://tsup.egoist.dev/",
  "repository": {
    "url": "https://github.com/egoist/tsup.git"
  },
  "scripts": {
    "dev": "npm run build-fast -- --watch",
    "build": "tsup src/cli-*.ts src/index.ts src/rollup.ts --clean --splitting",
    "prepublishOnly": "npm run build",
    "test": "npm run build && npm run test-only",
    "test-only": "vitest run",
    "build-fast": "npm run build -- --no-dts"
  },
  "dependencies": {
    "bundle-require": "^4.0.0",
    "cac": "^6.7.12",
    "chokidar": "^3.5.1",
    "debug": "^4.3.1",
    "esbuild": "^0.19.2",
    "execa": "^5.0.0",
    "globby": "^11.0.3",
    "joycon": "^3.0.1",
    "postcss-load-config": "^4.0.1",
    "resolve-from": "^5.0.0",
    "rollup": "^4.0.2",
    "source-map": "0.8.0-beta.0",
    "sucrase": "^3.20.3",
    "tree-kill": "^1.2.2"
  },
  "devDependencies": {
<<<<<<< HEAD
    "@microsoft/api-extractor": "^7.37.0",
    "@rollup/plugin-json": "5.0.1",
=======
    "@rollup/plugin-json": "6.0.1",
>>>>>>> 690af7b8
    "@swc/core": "1.2.218",
    "@types/debug": "4.1.7",
    "@types/flat": "5.0.2",
    "@types/fs-extra": "9.0.13",
    "@types/node": "14.18.12",
    "@types/resolve": "1.20.1",
    "colorette": "2.0.16",
    "consola": "2.15.3",
    "flat": "5.0.2",
    "fs-extra": "10.0.0",
    "postcss": "8.4.12",
    "postcss-simple-vars": "6.0.3",
    "prettier": "2.5.1",
    "resolve": "1.20.0",
    "rollup-plugin-dts": "6.1.0",
    "sass": "1.62.1",
    "strip-json-comments": "4.0.0",
    "svelte": "3.46.4",
    "svelte-preprocess": "5.0.3",
    "terser": "^5.16.0",
    "ts-essentials": "9.1.2",
    "tsconfig-paths": "3.12.0",
    "tsup": "7.1.0",
    "typescript": "5.0.2",
    "vitest": "0.28.4",
    "wait-for-expect": "3.0.2"
  },
  "peerDependencies": {
    "@swc/core": "^1",
    "@microsoft/api-extractor": "^7.36.0",
    "postcss": "^8.4.12",
    "typescript": ">=4.5.0"
  },
  "peerDependenciesMeta": {
    "typescript": {
      "optional": true
    },
    "postcss": {
      "optional": true
    },
    "@swc/core": {
      "optional": true
    },
    "@microsoft/api-extractor": {
      "optional": true
    }
  },
  "engines": {
    "node": ">=18"
  },
  "packageManager": "pnpm@8.6.0"
}<|MERGE_RESOLUTION|>--- conflicted
+++ resolved
@@ -44,12 +44,8 @@
     "tree-kill": "^1.2.2"
   },
   "devDependencies": {
-<<<<<<< HEAD
     "@microsoft/api-extractor": "^7.37.0",
-    "@rollup/plugin-json": "5.0.1",
-=======
     "@rollup/plugin-json": "6.0.1",
->>>>>>> 690af7b8
     "@swc/core": "1.2.218",
     "@types/debug": "4.1.7",
     "@types/flat": "5.0.2",
